#pragma once

<<<<<<< HEAD
#include "../../vendor/minhook/include/MinHook.h"

=======
>>>>>>> 650f9185
typedef unsigned long long DWORD64;
typedef unsigned long DWORD;

class Handle
{
public:
	Handle() : m_addr(0) {}
	Handle(DWORD64 addr) : m_addr(addr) {}

	inline bool IsValid() const
	{
		return m_addr;
	}

	inline Handle At(int offset) const
	{
		return IsValid() ? m_addr + offset : 0;
	}

	template<typename T>
	inline T* Get() const
	{
		return reinterpret_cast<T*>(m_addr);
	}

	template<typename T>
	inline T Value() const
	{
		return IsValid() ? *Get<T>() : 0;
	}

	inline DWORD64 Addr() const
	{
		return m_addr;
	}

	inline Handle Into() const
	{
		if (IsValid())
		{
			Handle handle = At(1);
			return handle.At(handle.Value<DWORD>()).At(4);
		}
	}

private:
	DWORD64 m_addr;
};<|MERGE_RESOLUTION|>--- conflicted
+++ resolved
@@ -1,10 +1,5 @@
 #pragma once
 
-<<<<<<< HEAD
-#include "../../vendor/minhook/include/MinHook.h"
-
-=======
->>>>>>> 650f9185
 typedef unsigned long long DWORD64;
 typedef unsigned long DWORD;
 
