<?xml version="1.0" encoding="utf-8"?>
<Project DefaultTargets="Build" xmlns="http://schemas.microsoft.com/developer/msbuild/2003">
  <ItemGroup Label="ProjectConfigurations">
    <ProjectConfiguration Include="Debug|x64">
      <Configuration>Debug</Configuration>
      <Platform>x64</Platform>
    </ProjectConfiguration>
    <ProjectConfiguration Include="Release|x64">
      <Configuration>Release</Configuration>
      <Platform>x64</Platform>
    </ProjectConfiguration>
  </ItemGroup>
  <PropertyGroup Label="Globals">
    <VCProjectVersion>16.0</VCProjectVersion>
    <ProjectGuid>{0D45DE2D-C8FC-4877-98F2-65EC8B7F9477}</ProjectGuid>
    <RootNamespace>ChaosMod</RootNamespace>
    <WindowsTargetPlatformVersion>10.0</WindowsTargetPlatformVersion>
  </PropertyGroup>
  <Import Project="$(VCTargetsPath)\Microsoft.Cpp.Default.props" />
  <PropertyGroup Condition="'$(Configuration)|$(Platform)'=='Debug|x64'" Label="Configuration">
    <ConfigurationType>DynamicLibrary</ConfigurationType>
    <UseDebugLibraries>true</UseDebugLibraries>
    <PlatformToolset>v142</PlatformToolset>
    <CharacterSet>MultiByte</CharacterSet>
  </PropertyGroup>
  <PropertyGroup Condition="'$(Configuration)|$(Platform)'=='Release|x64'" Label="Configuration">
    <ConfigurationType>DynamicLibrary</ConfigurationType>
    <UseDebugLibraries>false</UseDebugLibraries>
    <PlatformToolset>v142</PlatformToolset>
    <WholeProgramOptimization>true</WholeProgramOptimization>
    <CharacterSet>MultiByte</CharacterSet>
  </PropertyGroup>
  <Import Project="$(VCTargetsPath)\Microsoft.Cpp.props" />
  <ImportGroup Label="ExtensionSettings">
  </ImportGroup>
  <ImportGroup Label="Shared">
  </ImportGroup>
  <ImportGroup Label="PropertySheets" Condition="'$(Configuration)|$(Platform)'=='Debug|x64'">
    <Import Project="$(UserRootDir)\Microsoft.Cpp.$(Platform).user.props" Condition="exists('$(UserRootDir)\Microsoft.Cpp.$(Platform).user.props')" Label="LocalAppDataPlatform" />
  </ImportGroup>
  <ImportGroup Label="PropertySheets" Condition="'$(Configuration)|$(Platform)'=='Release|x64'">
    <Import Project="$(UserRootDir)\Microsoft.Cpp.$(Platform).user.props" Condition="exists('$(UserRootDir)\Microsoft.Cpp.$(Platform).user.props')" Label="LocalAppDataPlatform" />
  </ImportGroup>
  <PropertyGroup Label="UserMacros" />
  <PropertyGroup Condition="'$(Configuration)|$(Platform)'=='Release|x64'">
    <TargetExt>.asi</TargetExt>
  </PropertyGroup>
  <PropertyGroup Condition="'$(Configuration)|$(Platform)'=='Debug|x64'">
    <TargetExt>.asi</TargetExt>
  </PropertyGroup>
  <ItemDefinitionGroup Condition="'$(Configuration)|$(Platform)'=='Debug|x64'">
    <ClCompile>
      <WarningLevel>Level3</WarningLevel>
      <Optimization>Disabled</Optimization>
      <SDLCheck>true</SDLCheck>
      <ConformanceMode>true</ConformanceMode>
      <PrecompiledHeader>Use</PrecompiledHeader>
      <LanguageStandard>stdcpplatest</LanguageStandard>
      <PreprocessorDefinitions>_WINDLL;%(PreprocessorDefinitions);CURL_STATICLIB</PreprocessorDefinitions>
      <AdditionalIncludeDirectories>.</AdditionalIncludeDirectories>
    </ClCompile>
    <Link>
      <SubSystem>Console</SubSystem>
      <AdditionalDependencies>kernel32.lib;user32.lib;gdi32.lib;winspool.lib;comdlg32.lib;advapi32.lib;shell32.lib;ole32.lib;oleaut32.lib;uuid.lib;odbc32.lib;odbccp32.lib;%(AdditionalDependencies);winmm.lib</AdditionalDependencies>
    </Link>
  </ItemDefinitionGroup>
  <ItemDefinitionGroup Condition="'$(Configuration)|$(Platform)'=='Release|x64'">
    <ClCompile>
      <WarningLevel>Level3</WarningLevel>
      <Optimization>MaxSpeed</Optimization>
      <FunctionLevelLinking>true</FunctionLevelLinking>
      <IntrinsicFunctions>true</IntrinsicFunctions>
      <SDLCheck>true</SDLCheck>
      <ConformanceMode>true</ConformanceMode>
      <LanguageStandard>stdcpplatest</LanguageStandard>
      <PrecompiledHeader>Use</PrecompiledHeader>
      <PreprocessorDefinitions>_WINDLL;%(PreprocessorDefinitions);CURL_STATICLIB</PreprocessorDefinitions>
      <AdditionalIncludeDirectories>.</AdditionalIncludeDirectories>
    </ClCompile>
    <Link>
      <SubSystem>Console</SubSystem>
      <EnableCOMDATFolding>true</EnableCOMDATFolding>
      <OptimizeReferences>true</OptimizeReferences>
      <AdditionalDependencies>kernel32.lib;user32.lib;gdi32.lib;winspool.lib;comdlg32.lib;advapi32.lib;shell32.lib;ole32.lib;oleaut32.lib;uuid.lib;odbc32.lib;odbccp32.lib;%(AdditionalDependencies);winmm.lib;dbghelp.lib</AdditionalDependencies>
      <LinkTimeCodeGeneration>UseLinkTimeCodeGeneration</LinkTimeCodeGeneration>
    </Link>
  </ItemDefinitionGroup>
  <ItemGroup>
    <ClCompile Include="Components\DebugMenu.cpp" />
    <ClCompile Include="dllmain.cpp" />
    <ClCompile Include="Components\EffectDispatcher.cpp" />
    <ClCompile Include="Effects\db\Meta\MetaAdditionalEffects.cpp" />
    <ClCompile Include="Effects\db\Meta\MetaEffectDuration.cpp" />
    <ClCompile Include="Effects\db\Meta\MetaHideChaosUI.cpp" />
    <ClCompile Include="Effects\db\Meta\MetaNoChaos.cpp" />
    <ClCompile Include="Effects\db\Meta\MetaTimerSpeed.cpp" />
    <ClCompile Include="Effects\db\Misc\MiscAirstrike.cpp" />
    <ClCompile Include="Effects\db\Misc\MiscBlackout.cpp" />
    <ClCompile Include="Effects\db\Misc\MiscDVDScreensaver.cpp" />
    <ClCompile Include="Effects\db\Misc\MiscEarthquake.cpp" />
    <ClCompile Include="Effects\db\Misc\MiscFpsLimit.cpp" />
    <ClCompile Include="Effects\db\Misc\MiscHighPitch.cpp" />
    <ClCompile Include="Effects\db\Misc\MiscLowPitch.cpp" />
    <ClCompile Include="Effects\db\Misc\MiscPortraitMode.cpp" />
    <ClCompile Include="Effects\db\Misc\MiscNoSky.cpp" />
    <ClCompile Include="Effects\db\Misc\MiscRampJam.cpp" />
    <ClCompile Include="Effects\db\Misc\MiscFakeCrash.cpp" />
    <ClCompile Include="Effects\db\Misc\MiscStuffGuns.cpp" />
    <ClCompile Include="Effects\db\Misc\MiscSuperStunt.cpp" />
    <ClCompile Include="Effects\db\Misc\MiscVehicleRain.cpp" />
    <ClCompile Include="Effects\db\Peds\PedsBusBois.cpp" />
    <ClCompile Include="Effects\db\Peds\PedsDriveBackwards.cpp" />
    <ClCompile Include="Effects\db\Peds\PedsFlipAll.cpp" />
    <ClCompile Include="Effects\db\Peds\PedsHandsUp.cpp" />
    <ClCompile Include="Effects\db\Peds\PedsKillerClowns.cpp" />
    <ClCompile Include="Effects\db\Peds\PedsJamesBond.cpp" />
    <ClCompile Include="Effects\db\Peds\PedsLooseTrigger.cpp" />
    <ClCompile Include="Effects\db\Peds\PedsNailguns.cpp" />
    <ClCompile Include="Effects\db\Peds\PedsSpawnBallaSquad.cpp" />
    <ClCompile Include="Effects\db\Peds\PedsMinions.cpp" />
    <ClCompile Include="Effects\db\Peds\PedsSpawnAngryJimmy.cpp" />
    <ClCompile Include="Effects\db\Peds\PedsSpawnRoastingLamar.cpp" />
    <ClCompile Include="Effects\db\Player\PlayerDeadEye.cpp" />
    <ClCompile Include="Effects\db\Player\PlayerGTA2.cpp" />
    <ClCompile Include="Effects\db\Player\PlayerHacking.cpp" />
    <ClCompile Include="Effects\db\Peds\PedsStopAndStare.cpp" />
    <ClCompile Include="Effects\db\Player\PlayerFakeDeath.cpp" />
    <ClCompile Include="Effects\db\Misc\MiscFireworks.cpp" />
    <ClCompile Include="Effects\db\Misc\MiscFlamethrower.cpp" />
    <ClCompile Include="Effects\db\Misc\MiscForcedFP.cpp" />
    <ClCompile Include="Effects\db\Misc\MiscGravityController.cpp" />
    <ClCompile Include="Effects\db\Misc\MiscHeatVision.cpp" />
    <ClCompile Include="Effects\db\Misc\MiscIntenseMusic.cpp" />
    <ClCompile Include="Effects\db\Misc\MiscInvertVelocity.cpp" />
    <ClCompile Include="Effects\db\Misc\MiscLag.cpp" />
    <ClCompile Include="Effects\db\Peds\PedsMercenaries.cpp" />
    <ClCompile Include="Effects\db\Misc\MiscOilLeaks.cpp" />
<<<<<<< HEAD
    <ClCompile Include="Effects\db\Player\PlayerSpinCam.cpp" />
=======
    <ClCompile Include="Effects\db\Player\PlayerZoomZoomCam.cpp" />
>>>>>>> e42fc225
    <ClCompile Include="Effects\db\Player\PlayerVR.cpp" />
    <ClCompile Include="Effects\db\Vehs\VehsCrumble.cpp" />
    <ClCompile Include="Effects\db\Vehs\VehsReplaceVehicle.cpp" />
    <ClCompile Include="Effects\db\Peds\PedsGunsmoke.cpp" />
    <ClCompile Include="Effects\db\Peds\PedsCatGuns.cpp" />
    <ClCompile Include="Effects\db\Peds\PedsTPGuns.cpp" />
    <ClCompile Include="Effects\db\Misc\MiscLowPoly.cpp" />
    <ClCompile Include="Effects\db\Misc\MiscMeteorRain.cpp" />
    <ClCompile Include="Effects\db\Misc\MiscMidasTouch.cpp" />
    <ClCompile Include="Effects\db\Misc\MiscMoneyRain.cpp" />
    <ClCompile Include="Effects\db\Misc\MiscNightVision.cpp" />
    <ClCompile Include="Effects\db\Misc\MiscNoHUD.cpp" />
    <ClCompile Include="Effects\db\Misc\MiscNoPhone.cpp" />
    <ClCompile Include="Effects\db\Misc\MiscNoRadar.cpp" />
    <ClCompile Include="Effects\db\Misc\MiscNothing.cpp" />
    <ClCompile Include="Effects\db\Misc\MiscOneShot.cpp" />
    <ClCompile Include="Effects\db\Misc\MiscRainbowWeps.cpp" />
    <ClCompile Include="Effects\db\Misc\MiscRollCredits.cpp" />
    <ClCompile Include="Effects\db\Peds\PedsIntoRandomVehs.cpp" />
    <ClCompile Include="Effects\db\Player\PlayerFlipCamera.cpp" />
    <ClCompile Include="Effects\db\Player\PlayerForcefield.cpp" />
    <ClCompile Include="Effects\db\Player\PlayerHasGravity.cpp" />
    <ClCompile Include="Effects\db\Player\PlayerHeavyRecoil.cpp" />
    <ClCompile Include="Effects\db\Player\PlayerImTired.cpp" />
    <ClCompile Include="Effects\db\Player\PlayerKeepRunning.cpp" />
    <ClCompile Include="Effects\db\Player\PlayerKickflip.cpp" />
    <ClCompile Include="Effects\db\Misc\MiscOnDemandCartoon.cpp" />
    <ClCompile Include="Effects\db\Player\PlayerPacifist.cpp" />
    <ClCompile Include="Effects\db\Player\PlayerPoof.cpp" />
    <ClCompile Include="Effects\db\Player\PlayerQuakeFOV.cpp" />
    <ClCompile Include="Effects\db\Player\PlayerRapidFire.cpp" />
    <ClCompile Include="Effects\db\Player\PlayerSimeonSays.cpp" />
    <ClCompile Include="Effects\db\Player\PlayerTpToRandomStore.cpp" />
    <ClCompile Include="Effects\db\Player\PlayerWalkOnWater.cpp" />
    <ClCompile Include="Effects\db\Player\PlayerWantedController.cpp" />
    <ClCompile Include="Effects\db\Time\TimeSuperhot.cpp" />
    <ClCompile Include="Effects\db\Vehs\VehsBeyblade.cpp" />
    <ClCompile Include="Effects\db\Vehs\VehsBouncy.cpp" />
    <ClCompile Include="Effects\db\Vehs\VehsBrakeBoosting.cpp" />
    <ClCompile Include="Effects\db\Vehs\VehsFlyingCar.cpp" />
    <ClCompile Include="Effects\db\Vehs\VehsLockCamera.cpp" />
    <ClCompile Include="Effects\db\Vehs\VehsRandomTraffic.cpp" />
    <ClCompile Include="Effects\db\Vehs\VehsWeapons.cpp" />
    <ClCompile Include="Effects\db\Weather\WeatherSnow.cpp" />
    <ClCompile Include="Effects\db\Misc\MiscSpawnController.cpp" />
    <ClCompile Include="Effects\db\Misc\MiscTimecycModifierController.cpp" />
    <ClCompile Include="Effects\db\Misc\MiscTotalChaos.cpp" />
    <ClCompile Include="Effects\db\Misc\MiscSpawnOrangeBall.cpp" />
    <ClCompile Include="Effects\db\Misc\MiscNewsTeam.cpp" />
    <ClCompile Include="Effects\db\Misc\MiscWhaleRain.cpp" />
    <ClCompile Include="Effects\db\Peds\PedsAimbot.cpp" />
    <ClCompile Include="Effects\db\Peds\PedsAttackPlayer.cpp" />
    <ClCompile Include="Effects\db\Peds\PedsCops.cpp" />
    <ClCompile Include="Effects\db\Peds\PedsDrivebyPlayer.cpp" />
    <ClCompile Include="Effects\db\Peds\PedsEveryoneWepController.cpp" />
    <ClCompile Include="Effects\db\Peds\PedsExplosive.cpp" />
    <ClCompile Include="Effects\db\Peds\PedsFollowPlayer.cpp" />
    <ClCompile Include="Effects\db\Peds\PedsFrozen.cpp" />
    <ClCompile Include="Effects\db\Vehs\VehsGTAOTraffic.cpp" />
    <ClCompile Include="Effects\db\Peds\PedsIgniteNearby.cpp" />
    <ClCompile Include="Effects\db\Peds\PedsBlind.cpp" />
    <ClCompile Include="Effects\db\Peds\PedsInTheHood.cpp" />
    <ClCompile Include="Effects\db\Peds\PedsInvinciblePeds.cpp" />
    <ClCompile Include="Effects\db\Peds\PedsInvisiblePeds.cpp" />
    <ClCompile Include="Effects\db\Peds\PedsJumpy.cpp" />
    <ClCompile Include="Effects\db\Peds\PedsLaunchNearbyPeds.cpp" />
    <ClCompile Include="Effects\db\Peds\PedsMinDamage.cpp" />
    <ClCompile Include="Effects\db\Peds\PedsNearbyFlee.cpp" />
    <ClCompile Include="Effects\db\Peds\PedsNoRagdoll.cpp" />
    <ClCompile Include="Effects\db\Peds\PedsObliterateNearby.cpp" />
    <ClCompile Include="Effects\db\Peds\PedsOHKO.cpp" />
    <ClCompile Include="Effects\db\Peds\PedsPhones.cpp" />
    <ClCompile Include="Effects\db\Peds\PedsRagdoll.cpp" />
    <ClCompile Include="Effects\db\Peds\PedsRagdollOnTouch.cpp" />
    <ClCompile Include="Effects\db\Peds\PedsReviveNearby.cpp" />
    <ClCompile Include="Effects\db\Peds\PedsRiot.cpp" />
    <ClCompile Include="Effects\db\Peds\PedsScooterBrothers.cpp" />
    <ClCompile Include="Effects\db\Peds\PedsSpawnAngryAlien.cpp" />
    <ClCompile Include="Effects\db\Peds\PedsSpawnAngryJesus.cpp" />
    <ClCompile Include="Effects\db\Peds\PedsSpawnAngryJesus2.cpp" />
    <ClCompile Include="Effects\db\Peds\PedsSpawnCompanionBrad.cpp" />
    <ClCompile Include="Effects\db\Peds\PedsSpawnCompanionChimp.cpp" />
    <ClCompile Include="Effects\db\Peds\PedsSpawnCompanionChop.cpp" />
    <ClCompile Include="Effects\db\Peds\PedsSpawnCompanionRandom.cpp" />
    <ClCompile Include="Effects\db\Peds\PedsSpawnDancingApes.cpp" />
    <ClCompile Include="Effects\db\Peds\PedsSpawnFanCats.cpp" />
    <ClCompile Include="Effects\db\Peds\PedsSpawnHostileRandom.cpp" />
    <ClCompile Include="Effects\db\Peds\PedsSpawnImpotentRage.cpp" />
    <ClCompile Include="Effects\db\Peds\PedsSpeechController.cpp" />
    <ClCompile Include="Effects\db\Peds\PedsStripWeapons.cpp" />
    <ClCompile Include="Effects\db\Peds\PedsTpRandomPedsPlayerVeh.cpp" />
    <ClCompile Include="Effects\db\Peds\PedsZombies.cpp" />
    <ClCompile Include="Effects\db\Player\PlayerAutopilot.cpp" />
    <ClCompile Include="Effects\db\Player\PlayerClone.cpp" />
    <ClCompile Include="Effects\db\Player\PlayerDrunk.cpp" />
    <ClCompile Include="Effects\db\Peds\PedsExitVeh.cpp" />
    <ClCompile Include="Effects\db\Peds\PedsSlipperyPeds.cpp" />
    <ClCompile Include="Effects\db\Peds\PedsSpawnBiker.cpp" />
    <ClCompile Include="Effects\db\Peds\PedsSpawnSpaceRanger.cpp" />
    <ClCompile Include="Effects\db\Peds\PedsExplosiveCombat.cpp" />
    <ClCompile Include="Effects\db\Player\PlayerHesoyam.cpp" />
    <ClCompile Include="Effects\db\Player\PlayerIgnitePlayer.cpp" />
    <ClCompile Include="Effects\db\Player\PlayerInvincibility.cpp" />
    <ClCompile Include="Effects\db\Player\PlayerLaunchUp.cpp" />
    <ClCompile Include="Effects\db\Player\PlayerRocket.cpp" />
    <ClCompile Include="Effects\db\Player\PlayerPoor.cpp" />
    <ClCompile Include="Effects\db\Player\PlayerNoMovRandom.cpp" />
    <ClCompile Include="Effects\db\Player\PlayerNoSpecial.cpp" />
    <ClCompile Include="Effects\db\Player\PlayerNoSprintJump.cpp" />
    <ClCompile Include="Effects\db\Player\PlayerRagdoll.cpp" />
    <ClCompile Include="Effects\db\Player\PlayerRagdollOnShot.cpp" />
    <ClCompile Include="Effects\db\Player\PlayerRandomClothes.cpp" />
    <ClCompile Include="Effects\db\Player\PlayerSetIntoClosestVeh.cpp" />
    <ClCompile Include="Effects\db\Player\PlayerSetIntoRandomVeh.cpp" />
    <ClCompile Include="Effects\db\Player\PlayerSuicide.cpp" />
    <ClCompile Include="Effects\db\Player\PlayerSuperRunJump.cpp" />
    <ClCompile Include="Effects\db\Player\PlayerTpController.cpp" />
    <ClCompile Include="Effects\db\Player\PlayerTpEverything.cpp" />
    <ClCompile Include="Effects\db\Player\PlayerWeaponGiver.cpp" />
    <ClCompile Include="Effects\db\Player\PlayerBees.cpp" />
    <ClCompile Include="Effects\db\Time\TimeController.cpp" />
    <ClCompile Include="Effects\db\Time\TimeGameSpeedController.cpp" />
    <ClCompile Include="Effects\db\Vehs\Vehs30mphLimit.cpp" />
    <ClCompile Include="Effects\db\Vehs\VehsAllHorn.cpp" />
    <ClCompile Include="Effects\db\Vehs\VehsAllVehsLaunchUp.cpp" />
    <ClCompile Include="Effects\db\Vehs\VehsCinematicCam.cpp" />
    <ClCompile Include="Effects\db\Vehs\VehsColorController.cpp" />
    <ClCompile Include="Effects\db\Vehs\VehsEngineMultiplierController.cpp" />
    <ClCompile Include="Effects\db\Vehs\VehsExplodeNearby.cpp" />
    <ClCompile Include="Effects\db\Vehs\VehsFullAccel.cpp" />
    <ClCompile Include="Effects\db\Vehs\VehsHonkBoosting.cpp" />
    <ClCompile Include="Effects\db\Vehs\VehsInvincible.cpp" />
    <ClCompile Include="Effects\db\Vehs\VehsInvisible.cpp" />
    <ClCompile Include="Effects\db\Vehs\VehsJesusTakeTheWheel.cpp" />
    <ClCompile Include="Effects\db\Vehs\VehsJumpy.cpp" />
    <ClCompile Include="Effects\db\Vehs\VehsLockAll.cpp" />
    <ClCompile Include="Effects\db\Vehs\VehsOneHitKO.cpp" />
    <ClCompile Include="Effects\db\Vehs\VehsPlayerVehDespawn.cpp" />
    <ClCompile Include="Effects\db\Player\PlayerAimbot.cpp" />
    <ClCompile Include="Effects\db\Player\PlayerBinoculars.cpp" />
    <ClCompile Include="Effects\db\Player\PlayerBlimpStrats.cpp" />
    <ClCompile Include="Effects\db\Player\PlayerFlingPlayer.cpp" />
    <ClCompile Include="Effects\db\Player\PlayerRandomVehSeat.cpp" />
    <ClCompile Include="Effects\db\Vehs\VehsPopTiresRandom.cpp" />
    <ClCompile Include="Effects\db\Vehs\VehsRotAll.cpp" />
    <ClCompile Include="Effects\db\Vehs\VehsSpamDoors.cpp" />
    <ClCompile Include="Effects\db\Vehs\VehsSpeedMin.cpp" />
    <ClCompile Include="Effects\db\Vehs\VehsTriggerAlarm.cpp" />
    <ClCompile Include="Effects\db\Vehs\VehsNoGrav.cpp" />
    <ClCompile Include="Effects\db\Vehs\VehsNoTraffic.cpp" />
    <ClCompile Include="Effects\db\Vehs\VehsBreakDoors.cpp" />
    <ClCompile Include="Effects\db\Vehs\VehsPlayerVehExplode.cpp" />
    <ClCompile Include="Effects\db\Vehs\VehsKillEngine.cpp" />
    <ClCompile Include="Effects\db\Vehs\VehsPlayerVehLock.cpp" />
    <ClCompile Include="Effects\db\Vehs\VehsPopTires.cpp" />
    <ClCompile Include="Effects\db\Vehs\VehsRepairAll.cpp" />
    <ClCompile Include="Effects\db\Vehs\VehsUpgradeController.cpp" />
    <ClCompile Include="Effects\db\Vehs\VehsTirePoppin.cpp" />
    <ClCompile Include="Effects\db\Vehs\VehsSlipperyVehs.cpp" />
    <ClCompile Include="Effects\db\Vehs\VehsSpawner.cpp" />
    <ClCompile Include="Effects\db\Vehs\VehsCruiseControl.cpp" />
    <ClCompile Include="Effects\db\Vehs\VehsSpawnIESultan.cpp" />
    <ClCompile Include="Effects\db\Weather\WeatherController.cpp" />
    <ClCompile Include="Components\Failsafe.cpp" />
    <ClCompile Include="LuaScripts.cpp" />
    <ClCompile Include="Main.cpp" />
    <ClCompile Include="Memory\Hooks\ScriptThreadRunHook.cpp" />
    <ClCompile Include="Memory\Hooks\HandleToEntityStructHook.cpp" />
    <ClCompile Include="Memory\Hooks\AudioPitchHook.cpp" />
    <ClCompile Include="Memory\Hooks\MiscHooks.cpp" />
    <ClCompile Include="Memory\Memory.cpp" />
    <ClCompile Include="Components\SplashTexts.cpp" />
    <ClCompile Include="stdafx.cpp">
      <PrecompiledHeader Condition="'$(Configuration)|$(Platform)'=='Debug|x64'">Create</PrecompiledHeader>
      <PrecompiledHeader Condition="'$(Configuration)|$(Platform)'=='Release|x64'">Create</PrecompiledHeader>
    </ClCompile>
    <ClCompile Include="EffectThreads.cpp" />
    <ClCompile Include="Components\TwitchVoting.cpp" />
    <ClCompile Include="Mp3Manager.cpp" />
    <ClCompile Include="Util\PoolSpawner.cpp" />
  </ItemGroup>
  <ItemGroup>
    <Library Include="..\vendor\lua\lua54.lib" />
    <Library Include="..\vendor\minhook\build\VC15\lib\Release\libMinHook.x64.lib" />
    <Library Include="..\vendor\scripthookv\lib\ScriptHookV.lib" />
  </ItemGroup>
  <ItemGroup>
    <ClInclude Include="Components\Component.h" />
    <ClInclude Include="Components\DebugMenu.h" />
    <ClInclude Include="Components\EffectDispatcher.h" />
    <ClInclude Include="EffectConfig.h" />
    <ClInclude Include="Effects\EffectData.h" />
    <ClInclude Include="Effects\EEffectExecutionType.h" />
    <ClInclude Include="Effects\EffectGroups.h" />
    <ClInclude Include="Effects\Effect.h" />
    <ClInclude Include="Effects\EffectIdentifier.h" />
    <ClInclude Include="Effects\EffectsInfo.h" />
    <ClInclude Include="Effects\MetaEffectInfo.h" />
    <ClInclude Include="Effects\EEffectTimedType.h" />
    <ClInclude Include="Effects\EnabledEffectsMap.h" />
    <ClInclude Include="Components\Failsafe.h" />
    <ClInclude Include="Lib\scrThread.h" />
    <ClInclude Include="LuaScripts.h" />
    <ClInclude Include="Main.h" />
    <ClInclude Include="Memory\Gravity.h" />
    <ClInclude Include="Memory\Handle.h" />
    <ClInclude Include="Memory\Hooks\ScriptThreadRunHook.h" />
    <ClInclude Include="Memory\Hooks\HandleToEntityStructHook.h" />
    <ClInclude Include="Memory\Hooks\Hook.h" />
    <ClInclude Include="Memory\Hooks\AudioPitchHook.h" />
    <ClInclude Include="Memory\Memory.h" />
    <ClInclude Include="Memory\Misc.h" />
    <ClInclude Include="Memory\PedModels.h" />
    <ClInclude Include="Memory\Snow.h" />
    <ClInclude Include="Memory\Vehicle.h" />
    <ClInclude Include="Memory\WeaponPool.h" />
    <ClInclude Include="Components\SplashTexts.h" />
    <ClInclude Include="Util\Natives.h" />
    <ClInclude Include="Util\Macros.h" />
    <ClInclude Include="Util\OptionDefaults.h" />
    <ClInclude Include="Util\OptionsFile.h" />
    <ClInclude Include="Util\Random.h" />
    <ClInclude Include="stdafx.h" />
    <ClInclude Include="EffectThreads.h" />
    <ClInclude Include="Components\TwitchVoting.h" />
    <ClInclude Include="Util\Camera.h" />
    <ClInclude Include="Util\CrashHandler.h" />
    <ClInclude Include="Util\EntityIterator.h" />
    <ClInclude Include="Util\File.h" />
    <ClInclude Include="Util\Logging.h" />
    <ClInclude Include="Util\Peds.h" />
    <ClInclude Include="Util\Text.h" />
    <ClInclude Include="Util\Model.h" />
    <ClInclude Include="Mp3Manager.h" />
    <ClInclude Include="Util\OptionsManager.h" />
    <ClInclude Include="Util\PoolSpawner.h" />
    <ClInclude Include="Util\Script.h" />
    <ClInclude Include="Util\TryParse.h" />
    <ClInclude Include="Util\Player.h" />
    <ClInclude Include="Util\Vehicle.h" />
    <ClInclude Include="Util\Weapon.h" />
  </ItemGroup>
  <Import Project="$(VCTargetsPath)\Microsoft.Cpp.targets" />
  <ImportGroup Label="ExtensionTargets">
  </ImportGroup>
</Project><|MERGE_RESOLUTION|>--- conflicted
+++ resolved
@@ -135,11 +135,8 @@
     <ClCompile Include="Effects\db\Misc\MiscLag.cpp" />
     <ClCompile Include="Effects\db\Peds\PedsMercenaries.cpp" />
     <ClCompile Include="Effects\db\Misc\MiscOilLeaks.cpp" />
-<<<<<<< HEAD
     <ClCompile Include="Effects\db\Player\PlayerSpinCam.cpp" />
-=======
     <ClCompile Include="Effects\db\Player\PlayerZoomZoomCam.cpp" />
->>>>>>> e42fc225
     <ClCompile Include="Effects\db\Player\PlayerVR.cpp" />
     <ClCompile Include="Effects\db\Vehs\VehsCrumble.cpp" />
     <ClCompile Include="Effects\db\Vehs\VehsReplaceVehicle.cpp" />
