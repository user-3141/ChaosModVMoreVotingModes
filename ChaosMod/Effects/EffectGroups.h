#pragma once

#include <unordered_map>

enum class EEffectGroupType
{
<<<<<<< HEAD
	NONE,
	TELEPORT,            // Effects which teleport the player potentially far away without (explicitly) being helpful
	SPAWN_GENERIC,       // Effects which spawn "generic" objects (like vehicles or props)
	SPAWN_ENEMY_SPECIAL, // Effects which spawn "special" enemy peds, DO NOT ADD ANY ADDITIONAL EFFECTS TO THIS GROUP
	SPAWN_ENEMY,         // Effects which spawn enemy peds
	SPAWN_COMPANION,     // Effects which spawn friendly peds
	WEAPONS,             // Effects which give/remove weapons
	PLAYERKILL,          // Effects which are (almost) guaranteed to immediately kill the player under any circumstance
	TRAFFIC_COLOR,       // Effects which change the color of traffic
	TRAFFIC_SPAWNER,	 // Effects which change or spawn a lot of vehicles
	TIME_CHANGE,         // Effects which change time of day
	WEATHER_CHANGE,      // Effects which change the weather
=======
	None,
	Teleport,            // Effects which teleport the player potentially far away without (explicitly) being helpful
	SpawnGeneric,       // Effects which spawn "generic" objects (like vehicles or props)
	SpawnEnemySpecial, // Effects which spawn "special" enemy peds, DO NOT ADD ANY ADDITIONAL EFFECTS TO THIS GROUP
	SpawnEnemy,         // Effects which spawn enemy peds
	SpawnCompanion,     // Effects which spawn friendly peds
	Weapons,             // Effects which give/remove weapons
	PlayerKill,          // Effects which are (almost) guaranteed to immediately kill the player under any circumstance
	TrafficColor,       // Effects which change the color of traffic
	TimeChange,         // Effects which change time of day
	WeatherChange,      // Effects which change the weather
>>>>>>> 76fe86d7
};

struct EffectGroup
{
	int WeightMult = 1;
};

inline const std::unordered_map<EEffectGroupType, EffectGroup> g_EffectGroups
{
<<<<<<< HEAD
	{EffectGroupType::TELEPORT, {}},
	{EffectGroupType::SPAWN_GENERIC, { .WeightMult = 5 }},
	{EffectGroupType::SPAWN_ENEMY_SPECIAL, {.WeightMult = 5 }},
	{EffectGroupType::SPAWN_ENEMY, { .WeightMult = 4 }},
	{EffectGroupType::SPAWN_COMPANION, {.WeightMult = 5 }},
	{EffectGroupType::WEAPONS, { .WeightMult = 4 }},
	{EffectGroupType::PLAYERKILL, {}},
	{EffectGroupType::TRAFFIC_SPAWNER, {}},
	{EffectGroupType::TRAFFIC_COLOR, { .WeightMult = 3 }},
	{EffectGroupType::TIME_CHANGE, {}},
	{EffectGroupType::WEATHER_CHANGE, {}},
=======
	{EEffectGroupType::Teleport, {.WeightMult = 2 }},
	{EEffectGroupType::SpawnGeneric, { .WeightMult = 5 }},
	{EEffectGroupType::SpawnEnemySpecial, {.WeightMult = 5 }},
	{EEffectGroupType::SpawnEnemy, { .WeightMult = 4 }},
	{EEffectGroupType::SpawnCompanion, {.WeightMult = 5 }},
	{EEffectGroupType::Weapons, { .WeightMult = 4 }},
	{EEffectGroupType::PlayerKill, { .WeightMult = 2 }},
	{EEffectGroupType::TrafficColor, { .WeightMult = 3 }},
	{EEffectGroupType::TimeChange, {.WeightMult = 2 }},
	{EEffectGroupType::WeatherChange, {.WeightMult = 2 }},
>>>>>>> 76fe86d7
};

inline std::unordered_map<EEffectGroupType, int> g_dictAllEffectGroupMemberCount;
inline std::unordered_map<EEffectGroupType, int> g_dictCurrentEffectGroupMemberCount;<|MERGE_RESOLUTION|>--- conflicted
+++ resolved
@@ -4,20 +4,6 @@
 
 enum class EEffectGroupType
 {
-<<<<<<< HEAD
-	NONE,
-	TELEPORT,            // Effects which teleport the player potentially far away without (explicitly) being helpful
-	SPAWN_GENERIC,       // Effects which spawn "generic" objects (like vehicles or props)
-	SPAWN_ENEMY_SPECIAL, // Effects which spawn "special" enemy peds, DO NOT ADD ANY ADDITIONAL EFFECTS TO THIS GROUP
-	SPAWN_ENEMY,         // Effects which spawn enemy peds
-	SPAWN_COMPANION,     // Effects which spawn friendly peds
-	WEAPONS,             // Effects which give/remove weapons
-	PLAYERKILL,          // Effects which are (almost) guaranteed to immediately kill the player under any circumstance
-	TRAFFIC_COLOR,       // Effects which change the color of traffic
-	TRAFFIC_SPAWNER,	 // Effects which change or spawn a lot of vehicles
-	TIME_CHANGE,         // Effects which change time of day
-	WEATHER_CHANGE,      // Effects which change the weather
-=======
 	None,
 	Teleport,            // Effects which teleport the player potentially far away without (explicitly) being helpful
 	SpawnGeneric,       // Effects which spawn "generic" objects (like vehicles or props)
@@ -27,9 +13,9 @@
 	Weapons,             // Effects which give/remove weapons
 	PlayerKill,          // Effects which are (almost) guaranteed to immediately kill the player under any circumstance
 	TrafficColor,       // Effects which change the color of traffic
+  TrafficSpawner,	 // Effects which change or spawn a lot of vehicles
 	TimeChange,         // Effects which change time of day
 	WeatherChange,      // Effects which change the weather
->>>>>>> 76fe86d7
 };
 
 struct EffectGroup
@@ -39,19 +25,6 @@
 
 inline const std::unordered_map<EEffectGroupType, EffectGroup> g_EffectGroups
 {
-<<<<<<< HEAD
-	{EffectGroupType::TELEPORT, {}},
-	{EffectGroupType::SPAWN_GENERIC, { .WeightMult = 5 }},
-	{EffectGroupType::SPAWN_ENEMY_SPECIAL, {.WeightMult = 5 }},
-	{EffectGroupType::SPAWN_ENEMY, { .WeightMult = 4 }},
-	{EffectGroupType::SPAWN_COMPANION, {.WeightMult = 5 }},
-	{EffectGroupType::WEAPONS, { .WeightMult = 4 }},
-	{EffectGroupType::PLAYERKILL, {}},
-	{EffectGroupType::TRAFFIC_SPAWNER, {}},
-	{EffectGroupType::TRAFFIC_COLOR, { .WeightMult = 3 }},
-	{EffectGroupType::TIME_CHANGE, {}},
-	{EffectGroupType::WEATHER_CHANGE, {}},
-=======
 	{EEffectGroupType::Teleport, {.WeightMult = 2 }},
 	{EEffectGroupType::SpawnGeneric, { .WeightMult = 5 }},
 	{EEffectGroupType::SpawnEnemySpecial, {.WeightMult = 5 }},
@@ -59,10 +32,10 @@
 	{EEffectGroupType::SpawnCompanion, {.WeightMult = 5 }},
 	{EEffectGroupType::Weapons, { .WeightMult = 4 }},
 	{EEffectGroupType::PlayerKill, { .WeightMult = 2 }},
+  {EEffectGroupType::TrafficSpawner, { }},
 	{EEffectGroupType::TrafficColor, { .WeightMult = 3 }},
 	{EEffectGroupType::TimeChange, {.WeightMult = 2 }},
 	{EEffectGroupType::WeatherChange, {.WeightMult = 2 }},
->>>>>>> 76fe86d7
 };
 
 inline std::unordered_map<EEffectGroupType, int> g_dictAllEffectGroupMemberCount;
