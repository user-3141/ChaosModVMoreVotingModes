--- conflicted
+++ resolved
@@ -21,10 +21,6 @@
 		.Name = "Invisible Vehicles",
 		.Id = "vehs_ghost",
 		.IsTimed = true,
-<<<<<<< HEAD
-		.IncompatibleWith = { EFFECT_RED_VEHS, EFFECT_BLUE_VEHS, EFFECT_GREEN_VEHS, EFFECT_CHROME_VEHS, EFFECT_RAINBOW_VEHS }
-=======
-		.IncompatibleWith = { EFFECT_RED_VEHS, EFFECT_BLUE_VEHS, EFFECT_GREEN_VEHS, EFFECT_RAINBOW_VEHS, EFFECT_MISC_GHOST_WORLD }
->>>>>>> 725cbd03
+		.IncompatibleWith = { EFFECT_RED_VEHS, EFFECT_BLUE_VEHS, EFFECT_GREEN_VEHS, EFFECT_CHROME_VEHS, EFFECT_RAINBOW_VEHS, EFFECT_MISC_GHOST_WORLD }
 	}
 );