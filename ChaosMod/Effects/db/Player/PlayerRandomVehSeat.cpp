/*
	Effect by Lucas7yoshi, modified
*/

#include <stdafx.h>

static void OnStart()
{
	Ped playerPed = PLAYER_PED_ID();

	if (!IS_PED_IN_ANY_VEHICLE(playerPed, false))
	{
		// Set into random vehicle & seat

		std::vector<Vehicle> vehs;

		float groundZ;
		for (Vehicle veh : GetAllVehs())
		{
			Vector3 vehPos = GET_ENTITY_COORDS(veh, false);
			if (GET_GROUND_Z_FOR_3D_COORD(vehPos.x, vehPos.y, vehPos.z, &groundZ, false, false) && HAS_COLLISION_LOADED_AROUND_ENTITY(veh))
			{
				vehs.push_back(veh);
			}
		}

		if (!vehs.empty())
		{
			Ped playerPed = PLAYER_PED_ID();
<<<<<<< HEAD
			Vehicle veh = vehs[g_random.GetRandomInt(0, vehs.size() - 1)];
=======

			Vehicle veh = vehs[g_Random.GetRandomInt(0, vehs.size() - 1)];
>>>>>>> 64bfd4ca
			if (veh != GET_VEHICLE_PED_IS_IN(playerPed, false))
			{
				Hash vehModel = GET_ENTITY_MODEL(veh);
				int maxSeats = GET_VEHICLE_MODEL_NUMBER_OF_SEATS(vehModel);
				int randomSeat = g_Random.GetRandomInt(-1, maxSeats - 2);

				if (!IS_VEHICLE_SEAT_FREE(veh, randomSeat, false))
				{
					Ped seatPed = GET_PED_IN_VEHICLE_SEAT(veh, randomSeat, false);

					CLEAR_PED_TASKS_IMMEDIATELY(seatPed);

					WAIT(0);
				}

				SET_PED_INTO_VEHICLE(playerPed, veh, randomSeat);
			}
		}
	}
	else
	{
		// Set into random seat in current vehicle

		Vehicle veh = GET_VEHICLE_PED_IS_IN(playerPed, false);
		int maxSeats = GET_VEHICLE_MODEL_NUMBER_OF_SEATS(GET_ENTITY_MODEL(veh));

		if (maxSeats >= 2)
		{
			std::vector<int> choosableSeats;
			for (int i = -1; i < maxSeats - 1; i++)
			{
				if (IS_VEHICLE_SEAT_FREE(veh, i, false) || GET_PED_IN_VEHICLE_SEAT(veh, i, false) != playerPed)
				{
					choosableSeats.push_back(i);
				}
			}

			int seat = choosableSeats[g_Random.GetRandomInt(0, choosableSeats.size() - 1)];
			if (!IS_VEHICLE_SEAT_FREE(veh, seat, false))
			{
				Ped seatPed = GET_PED_IN_VEHICLE_SEAT(veh, seat, false);

				CLEAR_PED_TASKS_IMMEDIATELY(seatPed);

				WAIT(0);
			}

			SET_PED_INTO_VEHICLE(playerPed, veh, seat);
		}
	}
}

static RegisterEffect registerEffect(EFFECT_VEH_SET_RANDOM_SEAT, OnStart, EffectInfo
	{
		.Name = "Set Player Into Random Vehicle Seat",
		.Id = "veh_randomseat"
	}
);<|MERGE_RESOLUTION|>--- conflicted
+++ resolved
@@ -27,12 +27,8 @@
 		if (!vehs.empty())
 		{
 			Ped playerPed = PLAYER_PED_ID();
-<<<<<<< HEAD
-			Vehicle veh = vehs[g_random.GetRandomInt(0, vehs.size() - 1)];
-=======
 
 			Vehicle veh = vehs[g_Random.GetRandomInt(0, vehs.size() - 1)];
->>>>>>> 64bfd4ca
 			if (veh != GET_VEHICLE_PED_IS_IN(playerPed, false))
 			{
 				Hash vehModel = GET_ENTITY_MODEL(veh);
