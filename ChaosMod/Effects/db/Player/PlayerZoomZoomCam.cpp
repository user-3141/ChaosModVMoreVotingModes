/*
    Effect by Moxi, based on code from DrUnderscore & ProfessorBiddle, cleaned by Last0xygen.
*/

#include <stdafx.h>
static Camera zoomCamera = 0;
static float camZoom = 80.f;
static float camZoomRate = 0.6f;

static void UpdateCamera()
{
    Vector3 coord = GET_GAMEPLAY_CAM_COORD();
    Vector3 rot = GET_GAMEPLAY_CAM_ROT(2);
    SET_CAM_PARAMS(zoomCamera, coord.x, coord.y, coord.z, rot.x, rot.y, rot.z, camZoom, 0, 1, 1, 2);
}

static void OnStart()
{
    zoomCamera = CREATE_CAM("DEFAULT_SCRIPTED_CAMERA", 1);
    RENDER_SCRIPT_CAMS(true, true, 10, 1, 1, 1);
    camZoom = 80.f;
}

static void OnTick()
{
    static DWORD64 lastTick = 0;
    DWORD64 curTick = GET_GAME_TIMER();

    if (curTick > lastTick + 5)
    {
        lastTick = curTick;

        if (camZoom < 11 || camZoom > 119)
        {
            camZoomRate = camZoomRate*-1;
        }
        camZoom += camZoomRate;
    }

    SET_CAM_ACTIVE(zoomCamera, true);
    UpdateCamera();
}

static void OnStop()
{
    SET_CAM_ACTIVE(zoomCamera, false);
    RENDER_SCRIPT_CAMS(false, true, 700, 1, 1, 1);
    DESTROY_CAM(zoomCamera, true);
    zoomCamera = 0;
}

static RegisterEffect registerEffect(EFFECT_PLAYER_ZOOMZOOM_CAM, OnStart, OnStop, OnTick, EffectInfo
    {
        .Name = "Zoom Zoom Cam",
        .Id = "player_zoomzoom_cam",
        .IsTimed = true,
        .IsShortDuration = true,
<<<<<<< HEAD
        .IncompatibleWith = { EFFECT_MISC_NEWS_TEAM, EFFECT_PLAYER_BINOCULARS, EFFECT_FLIP_CAMERA, EFFECT_PLAYER_GTA_2, EFFECT_PLAYER_QUAKE_FOV, EFFECT_PLAYER_SPIN_CAMERA }
=======
        .IncompatibleWith = { EFFECT_FLIP_CAMERA, EFFECT_PLAYER_GTA_2, EFFECT_PLAYER_QUAKE_FOV, EFFECT_PLAYER_BINOCULARS, EFFECT_PLAYER_SICK_CAM }
>>>>>>> 725cbd03
    }
);<|MERGE_RESOLUTION|>--- conflicted
+++ resolved
@@ -55,10 +55,6 @@
         .Id = "player_zoomzoom_cam",
         .IsTimed = true,
         .IsShortDuration = true,
-<<<<<<< HEAD
-        .IncompatibleWith = { EFFECT_MISC_NEWS_TEAM, EFFECT_PLAYER_BINOCULARS, EFFECT_FLIP_CAMERA, EFFECT_PLAYER_GTA_2, EFFECT_PLAYER_QUAKE_FOV, EFFECT_PLAYER_SPIN_CAMERA }
-=======
-        .IncompatibleWith = { EFFECT_FLIP_CAMERA, EFFECT_PLAYER_GTA_2, EFFECT_PLAYER_QUAKE_FOV, EFFECT_PLAYER_BINOCULARS, EFFECT_PLAYER_SICK_CAM }
->>>>>>> 725cbd03
+        .IncompatibleWith = { EFFECT_MISC_NEWS_TEAM, EFFECT_PLAYER_BINOCULARS, EFFECT_FLIP_CAMERA, EFFECT_PLAYER_GTA_2, EFFECT_PLAYER_QUAKE_FOV, EFFECT_PLAYER_SPIN_CAMERA, EFFECT_PLAYER_SICK_CAM }
     }
 );