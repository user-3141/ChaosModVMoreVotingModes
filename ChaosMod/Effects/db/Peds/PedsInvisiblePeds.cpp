#include <stdafx.h>

static void OnStop()
{
	for (auto ped : GetAllPeds())
	{
		RESET_ENTITY_ALPHA(ped);
	}
}

static void OnTick()
{
	for (auto ped : GetAllPeds())
	{
		SET_ENTITY_ALPHA(ped, 0, 0);
	}
}

static RegisterEffect registerEffect(EFFECT_PEDS_INVISIBLE, nullptr, OnStop, OnTick, EffectInfo
	{
		.Name = "Everyone Is A Ghost",
		.Id = "peds_ghost",
		.IsTimed = true,
<<<<<<< HEAD
		.IncompatibleWith = { EFFECT_PEDS_PROP_HUNT }
=======
		.IncompatibleWith = { EFFECT_MISC_GHOST_WORLD }
>>>>>>> 5b53a8d2
	}
);<|MERGE_RESOLUTION|>--- conflicted
+++ resolved
@@ -21,10 +21,6 @@
 		.Name = "Everyone Is A Ghost",
 		.Id = "peds_ghost",
 		.IsTimed = true,
-<<<<<<< HEAD
-		.IncompatibleWith = { EFFECT_PEDS_PROP_HUNT }
-=======
-		.IncompatibleWith = { EFFECT_MISC_GHOST_WORLD }
->>>>>>> 5b53a8d2
+		.IncompatibleWith = { EFFECT_PEDS_PROP_HUNT, EFFECT_MISC_GHOST_WORLD }
 	}
 );