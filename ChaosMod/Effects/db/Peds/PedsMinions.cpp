--- conflicted
+++ resolved
@@ -37,10 +37,6 @@
 		.Name = "Minions",
 		.Id = "peds_minions",
 		.IsTimed = true,
-<<<<<<< HEAD
-		.IncompatibleWith = { EFFECT_HIGH_PITCH, EFFECT_LOW_PITCH, EFFECT_WEIRD_PITCH, EFFECT_GAMESPEED_X02, EFFECT_GAMESPEED_X05 }
-=======
-		.IncompatibleWith = { EFFECT_PEDS_HEADLESS }
->>>>>>> 725cbd03
+		.IncompatibleWith = { EFFECT_HIGH_PITCH, EFFECT_LOW_PITCH, EFFECT_WEIRD_PITCH, EFFECT_GAMESPEED_X02, EFFECT_GAMESPEED_X05, EFFECT_PEDS_HEADLESS }
 	}
 );