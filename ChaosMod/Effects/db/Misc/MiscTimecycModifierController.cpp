--- conflicted
+++ resolved
@@ -32,16 +32,15 @@
 
 static void OnTickBright()
 {
-<<<<<<< HEAD
 	StartTransitionTimecycle("mp_x17dlc_int_02");
-=======
+  
 	Vector3 playerPos = GET_ENTITY_COORDS(PLAYER_PED_ID(), false);
 	_DRAW_LIGHT_WITH_RANGE_AND_SHADOW(playerPos.x, playerPos.y, playerPos.z + 1, 255, 255, 255, 5000, 5, 0);
 	_DRAW_LIGHT_WITH_RANGE_AND_SHADOW(playerPos.x, playerPos.y, playerPos.z + 100, 255, 255, 255, 5000, 10, 0);
 	SET_WEATHER_TYPE_NOW("EXTRASUNNY");
 	SET_TIMECYCLE_MODIFIER("mp_x17dlc_int_02");
 	PUSH_TIMECYCLE_MODIFIER();
->>>>>>> ccbe3e06
+
 	for (auto car : GetAllVehs())
 	{
 		SET_VEHICLE_LIGHTS(car, 2); // Vehicles lights always on even if no peds inside
