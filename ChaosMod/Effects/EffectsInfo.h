#pragma once

#include <unordered_map>
#include <vector>

enum EffectType
{
	EFFECT_PLAYER_SUICIDE,
	EFFECT_PLUS_2_STARS,
	EFFECT_5_STARS,
	EFFECT_NEVER_WANTED,
	EFFECT_STRIP_WEAPONS,
	EFFECT_HEAL,
	EFFECT_IGNITE,
	EFFECT_ANGRY_JESUS,
	EFFECT_SPAWN_IMPOTENTRAGE,
	EFFECT_ANGRY_JESUS2,
	EFFECT_IGNITE_PEDS,
	EFFECT_EXPLODE_VEHS,
	EFFECT_PLAYER_LAUNCH,
	EFFECT_VEHS_LAUNCH,
	EFFECT_PLAYER_VEH_LOCK,
	EFFECT_NOTHING,
	EFFECT_KILL_ENGINE,
	EFFECT_TIME_MORNING,
	EFFECT_TIME_DAY,
	EFFECT_TIME_EVENING,
	EFFECT_TIME_NIGHT,
	EFFECT_WEATHER_EXTRASUNNY,
	EFFECT_WEATHER_THUNDER,
	EFFECT_WEATHER_FOGGY,
	EFFECT_WEATHER_NEUTRAL,
	EFFECT_WEATHER_XMAS,
	EFFECT_TP_LSAIRPORT,
	EFFECT_TP_MAZETOWER,
	EFFECT_TP_FORTZANCUDO,
	EFFECT_TP_MOUNTCHILLIAD,
	EFFECT_TP_SKYFALL,
	EFFECT_TP_RANDOM,
	EFFECT_TP_MISSION,
	EFFECT_TP_FAKE,
	EFFECT_NO_PHONE,
	EFFECT_SET_INTO_CLOSEST_VEH,
	EFFECT_PEDS_EXIT_VEH,
	EFFECT_GAMESPEED_X05,
	EFFECT_GAMESPEED_X02,
	EFFECT_GAMESPEED_LAG,
	EFFECT_PEDS_RIOT,
	EFFECT_RED_VEHS,
	EFFECT_BLUE_VEHS,
	EFFECT_GREEN_VEHS,
	EFFECT_CHROME_VEHS,
	EFFECT_PINK_VEHS,
	EFFECT_RAINBOW_VEHS,
	EFFECT_FORCED_FP,
	EFFECT_SLIPPERY_VEHS,
	EFFECT_NO_GRAV_VEHS,
	EFFECT_PLAYER_INVINCIBLE,
	EFFECT_2XENGINE_VEHS,
	EFFECT_10XENGINE_VEHS,
	EFFECT_05XENGINE_VEHS,
	EFFECT_SPAWN_TANK,
	EFFECT_SPAWN_ADDER,
	EFFECT_SPAWN_DUMP,
	EFFECT_SPAWN_MONSTER,
	EFFECT_SPAWN_BMX,
	EFFECT_SPAWN_TUG,
	EFFECT_SPAWN_CARGO,
	EFFECT_SPAWN_BUS,
	EFFECT_SPAWN_BLIMP,
	EFFECT_SPAWN_BUZZARD,
	EFFECT_SPAWN_FAGGIO,
	EFFECT_SPAWN_RUINER3,
	EFFECT_SPAWN_BALETRAILER,
	EFFECT_SPAWN_RANDOM,
	EFFECT_NO_VEHS,
	EFFECT_EXPLODE_CUR_VEH,
	EFFECT_PEDS_INVISIBLE,
	EFFECT_VEHS_INVISIBLE,
	EFFECT_NO_RADAR,
	EFFECT_NO_HUD,
	EFFECT_SUPER_RUN,
	EFFECT_PLAYER_RAGDOLL,
	EFFECT_PEDS_RAGDOLL,
	EFFECT_PEDS_RAGDOLL_ON_TOUCH,
	EFFECT_PLAYER_POOR,
	EFFECT_PEDS_FOLLOW_PLAYER,
	EFFECT_PLAYER_DRUNK,
	EFFECT_PEDS_OHKO,
	EFFECT_SCREEN_BLOOM,
	EFFECT_SCREEN_LSD,
	EFFECT_SCREEN_RENDERDIST,
	EFFECT_SCREEN_FOG,
	EFFECT_SCREEN_BRIGHT,
	EFFECT_SCREEN_MEXICO,
	EFFECT_SCREEN_FULLBRIGHT,
	EFFECT_SCREEN_BUBBLEVISION,
	EFFECT_PEDS_BLIND,
	EFFECT_HONK_BOOSTING,
	EFFECT_MIN_DAMAGE,
	EFFECT_PEDS_FROZEN,
	EFFECT_LOW_GRAV,
	EFFECT_VERY_LOW_GRAV,
	EFFECT_INSANE_GRAV,
	EFFECT_INVERT_GRAV,
	EFFECT_VEH_REPAIR,
	EFFECT_VEH_POP_TIRES,
	EFFECT_ALL_VEH_POP_TIRES,
	EFFECT_NO_SPECIAL_ABILITY,
	EFFECT_IN_THE_HOOD,
	EFFECT_FORCED_CINEMATIC,
	EFFECT_PEDS_FLEE,
	EFFECT_BREAK_VEH_DOORS,
	EFFECT_ZOMBIES,
	EFFECT_METEOR_RAIN,
	EFFECT_BLACKOUT,
	EFFECT_QUICK_TIME,
	EFFECT_MOV_NO_UD,
	EFFECT_MOV_NO_LR,
	EFFECT_PLAYER_AUTOPILOT,
	EFFECT_EVERYONE_RPG,
	EFFECT_EVERYONE_TAZER,
	EFFECT_EVERYONE_MINIGUN,
	EFFECT_EVERYONE_UPNATOMIZER,
	EFFECT_EVERYONE_RANDOMWEP,
	EFFECT_EVERYONE_RAILGUN,
	EFFECT_EVERYONE_BATTLEAXE,
	EFFECT_NO_SPRINT_JUMP,
	EFFECT_EVERYONE_INVINCIBLE,
	EFFECT_VEHS_INVINCIBLE,
	EFFECT_PLAYER_SHOT_RAGDOLL,
	EFFECT_JUMPY_VEHS,
	EFFECT_LOCK_VEHS,
	EFFECT_TOTAL_CHAOS,
	EFFECT_NO_RAGDOLL,
	EFFECT_VEHS_HORN,
	EFFECT_TP_WAYPOINT,
	EFFECT_PEDS_SAY_HI,
	EFFECT_PEDS_INSULT,
	EFFECT_EXPLOSIVE_COMBAT,
	EFFECT_GIVE_ALL_WEPS,
	EFFECT_PEDS_AIMBOT,
	EFFECT_SPAWN_COMPANION_CHOP,
	EFFECT_SPAWN_COMPANION_CHIMP,
	EFFECT_SPAWN_COMPANION_BRAD,
	EFFECT_SPAWN_COMPANION_RANDOM,
	EFFECT_SPAWN_BALLA_SQUAD,
	EFFECT_PLAYER_NIGHTVISION,
	EFFECT_PLAYER_HEATVISION,
	EFFECT_PLAYER_MONEYDROPS,
	EFFECT_VEH_TPRANDOMPEDS,
	EFFECT_PEDS_REVIVE,
	EFFECT_SNOW,
	EFFECT_WHALE_RAIN,
	EFFECT_VEH_MAX_UPGRADES,
	EFFECT_VEH_RANDOM_UPGRADES,
	EFFECT_INTENSE_MUSIC,
	EFFECT_PEDS_DRIVEBY,
	EFFECT_PLAYER_RANDOMCLOTHES,
	EFFECT_PEDS_RAINBOWWEPS,
	EFFECT_GTAO_TRAFFIC,
	EFFECT_SPAWN_IE_SULTAN,
	EFFECT_PLAYER_SETINTORANDVEH,
	EFFECT_VEHS_FULLACCEL,
	EFFECT_SPAWN_UFO,
	EFFECT_SPAWN_FERRISWHEEL,
	EFFECT_EXPLOSIVE_PEDS,
	EFFECT_INVERTVELOCITY,
	EFFECT_PLAYER_TPEVERYTHING,
	EFFECT_WEATHER_RANDOMWEATHER,
	EFFECT_LOW_POLY,
	EFFECT_NEARBY_PEDS_OBLITERATE,
	EFFECT_VEHS_TRIGGER_ALARM,
	EFFECT_VEH_SET_RANDOM_SEAT,
	EFFECT_VEH_SET_TOPSPEED_30MPH,
	EFFECT_JESUS_TAKE_THE_WHEEL,
	EFFECT_VEH_POP_TIRE_LOOP,
	EFFECT_ANGRY_ALIEN,
	EFFECT_ANGRY_JIMMY,
	EFFECT_OHKO_VEHICLES,
	EFFECT_VEH_SPAM_DOORS,
	EFFECT_VEH_SPEED_MINIMUM,
	EFFECT_MISC_LESTER,
	EFFECT_MISC_CREDITS,
	EFFECT_MISC_EARTHQUAKE,
	EFFECT_TP_FRONT,
	EFFECT_SPAWN_FAN_CATS,
	EFFECT_PEDS_COPS,
	EFFECT_ROT_ALL_VEHS,
	EFFECT_LAUNCH_ALL_PEDS,
	EFFECT_PEDS_ATTACK_PLAYER,
	EFFECT_CLONE_PLAYER,
	EFFECT_SLIDY_PEDS,
	EFFECT_SPAWN_DANCING_APES,
	EFFECT_ONE_BULLET_WEP,
	EFFECT_PHONES,
	EFFECT_FAKE_PLAYER_SWAP,
	EFFECT_MIDAS_TOUCH,
	EFFECT_SPAWN_RANDOM_HOSTILE,
	EFFECT_VEH_NO_BRAKES,
	EFFECT_PEDS_PORTAL_GUN,
	EFFECT_MISC_FIREWORKS,
	EFFECT_VEH_DESPAWN,
	EFFECT_PEDS_SCOOTERBROTHERS,
	EFFECT_PEDS_INTORANDOMVEHS,
	EFFECT_VEH_FLYING_CAR,
	EFFECT_PLAYER_HEAVY_RECOIL,
	EFFECT_PEDS_CAT_GUNS,
	EFFECT_PLAYER_FORCEFIELD,
	EFFECT_MISC_OIL_LEAKS,
	EFFECT_PEDS_GUNSMOKE,
	EFFECT_PLAYER_KEEP_RUNNING,
	EFFECT_GAMESPEED_SUPERHOT,
	EFFECT_VEH_WEAPONS,
	EFFECT_MISC_AIRSTRIKE,
	EFFECT_PEDS_MINIONS,
	EFFECT_PEDS_MERCENARIES,
	EFFECT_LOOSE_TRIGGER,
	EFFECT_PLAYER_KICKFLIP,
	EFFECT_MISC_FLAMETHROWER,
	EFFECT_MISC_DVDSCREENSAVER,
	EFFECT_PLAYER_FAKEDEATH,
	EFFECT_VEH_BEYBLADE,
	EFFECT_KILLER_CLOWNS,
	EFFECT_JAMES_BOND,
	EFFECT_PLAYER_POOF,
	EFFECT_PLAYER_SIMEONSAYS,
	EFFECT_VEH_LOCKCAMERA,
	EFFECT_VEH_REPLACEVEHICLE,
	EFFECT_PLAYER_TIRED,
	EFFECT_SCREEN_LS_NOIRE,
	EFFECT_MISC_SUPER_STUNT,
	EFFECT_SCREEN_NEED_GLASSES,
	EFFECT_FLIP_CAMERA,
	EFFECT_PLAYER_WALK_ON_WATER,
	EFFECT_RAPID_FIRE,
	EFFECT_PLAYER_ON_DEMAND_CARTOON,
    EFFECT_PEDS_DRIVE_BACKWARDS,
	EFFECT_VEH_RANDTRAFFIC,
	EFFECT_MISC_RAMPJAM,
	EFFECT_MISC_VEHICLE_RAIN,
	EFFECT_MISC_CRASH,
	EFFECT_PLAYER_GRAVITY,
	EFFECT_VEH_BOUNCY,
	EFFECT_PEDS_STOP_AND_STARE,
	EFFECT_PEDS_FLIP,
	EFFECT_PLAYER_PACIFIST,
	EFFECT_VEH_TURN_RIGHT,
	EFFECT_PEDS_BUSBOIS,
<<<<<<< HEAD
	EFFECT_PLAYER_BEES,
=======
	EFFECT_PLAYER_DEAD_EYE,
	EFFECT_PLAYER_QUAKE_FOV,
    EFFECT_PLAYER_HACKING,
>>>>>>> bb661376
	_EFFECT_ENUM_MAX
};

struct EffectInfo
{
public:
	EffectInfo(const char* name, const char* id, bool isTimed = false, std::vector<EffectType> incompatibleList = {}, bool shortDur = false)
		: Name(name), Id(id), IsTimed(isTimed), IsShortDuration(shortDur), IncompatibleWith(incompatibleList) {}

public:
	const char* Name;
	const char* Id;
	const bool IsTimed;
	const bool IsShortDuration;
	const std::vector<EffectType> IncompatibleWith;
};

const std::unordered_map<EffectType, EffectInfo> g_effectsMap =
{
	{EFFECT_PLAYER_SUICIDE, {"Suicide", "player_suicide", false, {EFFECT_PLAYER_INVINCIBLE}}},
	{EFFECT_PLUS_2_STARS, {"+2 Wanted Stars", "player_plus2stars", false, {EFFECT_NEVER_WANTED}}},
	{EFFECT_5_STARS, {"5 Wanted Stars", "player_5stars", false, {EFFECT_NEVER_WANTED}}},
	{EFFECT_NEVER_WANTED, {"Never Wanted", "player_neverwanted", true}},
	{EFFECT_STRIP_WEAPONS, {"Remove Weapons From Everyone", "peds_remweps"}},
	{EFFECT_HEAL, {"HESOYAM", "player_heal"}},
	{EFFECT_IGNITE, {"Ignite Player", "player_ignite", false, {EFFECT_PLAYER_INVINCIBLE}}},
	{EFFECT_ANGRY_JESUS, {"Spawn Griefer Jesus", "spawn_grieferjesus"}},
	{EFFECT_SPAWN_IMPOTENTRAGE, {"Spawn Impotent Rage", "peds_spawnimrage"}},
	{EFFECT_ANGRY_JESUS2, {"Spawn Extreme Griefer Jesus", "spawn_grieferjesus2"}},
	{EFFECT_IGNITE_PEDS, {"Ignite All Nearby Peds", "peds_ignite"}},
	{EFFECT_EXPLODE_VEHS, {"Explode All Nearby Vehicles", "vehs_explode"}},
	{EFFECT_PLAYER_LAUNCH, {"Launch Player Up", "player_upupaway"}},
	{EFFECT_VEHS_LAUNCH, {"Launch All Vehicles Up", "vehs_upupaway"}},
	{EFFECT_PLAYER_VEH_LOCK, {"Lock Player Inside Vehicle", "playerveh_lock", true}},
	{EFFECT_NOTHING, {"Nothing", "nothing"}},
	{EFFECT_KILL_ENGINE, {"Kill Engine Of Every Vehicle", "playerveh_killengine"}},
	{EFFECT_TIME_MORNING, {"Set Time To Morning", "time_morning"}},
	{EFFECT_TIME_DAY, {"Set Time To Daytime", "time_day"}},
	{EFFECT_TIME_EVENING, {"Set Time To Evening", "time_evening"}},
	{EFFECT_TIME_NIGHT, {"Set Time To Night", "time_night"}},
	{EFFECT_WEATHER_EXTRASUNNY, {"Extra Sunny Weather", "weather_extrasunny"}},
	{EFFECT_WEATHER_THUNDER, {"Stormy Weather", "weather_stormy"}},
	{EFFECT_WEATHER_FOGGY, {"Foggy Weather", "weather_foggy"}},
	{EFFECT_WEATHER_NEUTRAL, {"Neutral Weather", "weather_neutral"}},
	{EFFECT_WEATHER_XMAS, {"Snowy Weather", "weather_snowy"}},
	{EFFECT_TP_LSAIRPORT, {"Teleport To LS Airport", "tp_lsairport"}},
	{EFFECT_TP_MAZETOWER, {"Teleport To Top Of Maze Bank Tower", "tp_mazebanktower"}},
	{EFFECT_TP_FORTZANCUDO, {"Teleport To Fort Zancudo", "tp_fortzancudo"}},
	{EFFECT_TP_MOUNTCHILLIAD, {"Teleport To Mount Chiliad", "tp_mountchilliad"}},
	{EFFECT_TP_SKYFALL, {"Teleport To Heaven", "tp_skyfall"}},
	{EFFECT_TP_RANDOM, {"Teleport To Random Location", "tp_random"}},
	{EFFECT_TP_MISSION,  {"Teleport To Random Mission", "tp_mission"}},
	{EFFECT_TP_FAKE,  {"Fake Teleport", "tp_fake"}},
	{EFFECT_NO_PHONE, {"No Phone", "player_nophone", true}},
	{EFFECT_SET_INTO_CLOSEST_VEH, {"Set Player Into Closest Vehicle", "player_tpclosestveh"}},
	{EFFECT_PEDS_EXIT_VEH, {"Everyone Exits Their Vehicles", "playerveh_exit"}},
	{EFFECT_GAMESPEED_X02, {"x0.2 Gamespeed", "time_x02", true, { EFFECT_GAMESPEED_X05, EFFECT_GAMESPEED_LAG, EFFECT_PLAYER_DEAD_EYE }, true}},
	{EFFECT_GAMESPEED_X05, {"x0.5 Gamespeed", "time_x05", true, { EFFECT_GAMESPEED_X02, EFFECT_GAMESPEED_LAG, EFFECT_PLAYER_DEAD_EYE }, true}},
	{EFFECT_PLAYER_DEAD_EYE, {"Dead Eye", "player_dead_eye", true, { EFFECT_GAMESPEED_X05, EFFECT_GAMESPEED_X02, EFFECT_GAMESPEED_LAG }}},
	{EFFECT_GAMESPEED_LAG, {"Lag", "time_lag", true, {}, true}},
	{EFFECT_PEDS_RIOT, {"Peds Riot", "peds_riot", true, { EFFECT_PEDS_COPS }}},
	{EFFECT_RED_VEHS, {"Red Traffic", "vehs_red", true, { EFFECT_BLUE_VEHS, EFFECT_GREEN_VEHS, EFFECT_RAINBOW_VEHS, EFFECT_VEHS_INVISIBLE, EFFECT_PINK_VEHS }}},
	{EFFECT_BLUE_VEHS, {"Blue Traffic", "vehs_blue", true, { EFFECT_RED_VEHS, EFFECT_GREEN_VEHS, EFFECT_RAINBOW_VEHS, EFFECT_VEHS_INVISIBLE, EFFECT_PINK_VEHS }}},
	{EFFECT_GREEN_VEHS, {"Green Traffic", "vehs_green", true, { EFFECT_RED_VEHS, EFFECT_BLUE_VEHS, EFFECT_RAINBOW_VEHS, EFFECT_VEHS_INVISIBLE, EFFECT_PINK_VEHS }}},
	{EFFECT_CHROME_VEHS, {"Chrome Traffic", "vehs_chrome", true, { EFFECT_RED_VEHS, EFFECT_BLUE_VEHS, EFFECT_GREEN_VEHS, EFFECT_RAINBOW_VEHS, EFFECT_VEHS_INVISIBLE, EFFECT_PINK_VEHS }}},
	{EFFECT_PINK_VEHS, {"Hot Traffic", "vehs_pink", true, { EFFECT_VEHS_INVISIBLE, EFFECT_CHROME_VEHS }}},
	{EFFECT_RAINBOW_VEHS, {"Rainbow Traffic", "vehs_rainbow", true, { EFFECT_RED_VEHS, EFFECT_BLUE_VEHS, EFFECT_GREEN_VEHS, EFFECT_VEHS_INVISIBLE, EFFECT_PINK_VEHS }}},
	{EFFECT_FORCED_FP, {"First Person", "player_firstperson", true, { EFFECT_FORCED_CINEMATIC }}},
	{EFFECT_SLIPPERY_VEHS, {"Slippery Vehicles", "vehs_slippery", true}},
	{EFFECT_NO_GRAV_VEHS, {"Vehicles Have No Gravity", "vehs_nogravity", true, {}, true}},
	{EFFECT_PLAYER_INVINCIBLE, {"Invincibility", "player_invincible", true}},
	{EFFECT_2XENGINE_VEHS, {"2x Vehicle Engine Speed", "vehs_x2engine", true, { EFFECT_10XENGINE_VEHS, EFFECT_05XENGINE_VEHS }}},
	{EFFECT_10XENGINE_VEHS, {"10x Vehicle Engine Speed", "vehs_x10engine", true, { EFFECT_2XENGINE_VEHS, EFFECT_05XENGINE_VEHS }}},
	{EFFECT_05XENGINE_VEHS, {"0.5x Vehicle Engine Speed", "vehs_x05engine", true, { EFFECT_2XENGINE_VEHS, EFFECT_10XENGINE_VEHS }}},
	{EFFECT_SPAWN_TANK, {"Spawn Rhino", "spawn_rhino"}},
	{EFFECT_SPAWN_ADDER, {"Spawn Adder", "spawn_adder"}},
	{EFFECT_SPAWN_DUMP, {"Spawn Dump", "spawn_dump"}},
	{EFFECT_SPAWN_MONSTER, {"Spawn Monster", "spawn_monster"}},
	{EFFECT_SPAWN_BMX, {"Spawn BMX", "spawn_bmx"}},
	{EFFECT_SPAWN_TUG, {"Spawn Tug", "spawn_tug"}},
	{EFFECT_SPAWN_CARGO, {"Spawn Cargo Plane", "spawn_cargo"}},
	{EFFECT_SPAWN_BUS, {"Spawn Bus", "spawn_bus"}},
	{EFFECT_SPAWN_BLIMP, {"Spawn Blimp", "spawn_blimp"}},
	{EFFECT_SPAWN_BUZZARD, {"Spawn Buzzard", "spawn_buzzard"}},
	{EFFECT_SPAWN_FAGGIO, {"Spawn Faggio", "spawn_faggio"}},
	{EFFECT_SPAWN_RUINER3, {"Spawn Ruined Ruiner", "spawn_ruiner3"}},
	{EFFECT_SPAWN_BALETRAILER, {"Spawn Bale Trailer", "spawn_baletrailer"}},
	{EFFECT_SPAWN_RANDOM, {"Spawn Random Vehicle", "spawn_random"}},
	{EFFECT_NO_VEHS, {"No Traffic", "notraffic", true}},
	{EFFECT_EXPLODE_CUR_VEH, {"Explode Current Vehicle", "playerveh_explode"}},
	{EFFECT_PEDS_INVISIBLE, {"Everyone Is A Ghost", "peds_ghost", true}},
	{EFFECT_VEHS_INVISIBLE, {"Invisible Vehicles", "vehs_ghost", true, { EFFECT_RED_VEHS, EFFECT_BLUE_VEHS, EFFECT_GREEN_VEHS, EFFECT_RAINBOW_VEHS, EFFECT_RAINBOW_VEHS }}},
	{EFFECT_NO_RADAR, {"No Radar", "no_radar", true, { EFFECT_NO_HUD }}},
	{EFFECT_NO_HUD, {"No HUD", "no_hud", true, { EFFECT_NO_RADAR } }},
	{EFFECT_SUPER_RUN, {"Super Run & Super Jump", "player_superrun", true }},
	{EFFECT_PLAYER_RAGDOLL, {"Ragdoll", "player_ragdoll", false, { EFFECT_NO_RAGDOLL }}},
	{EFFECT_PEDS_RAGDOLL_ON_TOUCH, {"Sensitive Touch", "peds_sensitivetouch", true, { EFFECT_NO_RAGDOLL }, true}},
	{EFFECT_PLAYER_POOR, {"Poor Boy", "poorboi"}},
	{EFFECT_PEDS_FOLLOW_PLAYER, {"You Are Famous", "player_famous", true}},
	{EFFECT_PLAYER_DRUNK, {"Drunk", "player_drunk", true}},
	{EFFECT_PEDS_OHKO, {"One Hit KO", "player_ohko", true}},
	{EFFECT_SCREEN_LS_NOIRE, {"LS Noire", "screen_lsnoire", true, { EFFECT_SCREEN_LSD, EFFECT_SCREEN_BLOOM, EFFECT_SCREEN_RENDERDIST, EFFECT_SCREEN_FOG, EFFECT_SCREEN_BRIGHT, EFFECT_SCREEN_MEXICO, EFFECT_SCREEN_FULLBRIGHT, EFFECT_SCREEN_BUBBLEVISION }}},
	{EFFECT_SCREEN_BLOOM, {"Bloom", "screen_bloom", true, { EFFECT_SCREEN_LS_NOIRE, EFFECT_SCREEN_LSD, EFFECT_SCREEN_RENDERDIST, EFFECT_SCREEN_FOG, EFFECT_SCREEN_BRIGHT, EFFECT_SCREEN_MEXICO, EFFECT_SCREEN_FULLBRIGHT, EFFECT_SCREEN_BUBBLEVISION }}},
	{EFFECT_SCREEN_LSD, {"LSD", "screen_lsd", true, { EFFECT_SCREEN_LS_NOIRE, EFFECT_SCREEN_BLOOM, EFFECT_SCREEN_RENDERDIST, EFFECT_SCREEN_FOG, EFFECT_SCREEN_BRIGHT, EFFECT_SCREEN_MEXICO, EFFECT_SCREEN_FULLBRIGHT, EFFECT_SCREEN_BUBBLEVISION }}},
	{EFFECT_SCREEN_RENDERDIST, {"Where Did Everything Go?", "screen_lowrenderdist", true, { EFFECT_SCREEN_LS_NOIRE, EFFECT_SCREEN_LSD, EFFECT_SCREEN_BLOOM, EFFECT_SCREEN_FOG, EFFECT_SCREEN_BRIGHT, EFFECT_SCREEN_MEXICO, EFFECT_SCREEN_FULLBRIGHT, EFFECT_SCREEN_BUBBLEVISION }, true}},
	{EFFECT_SCREEN_FOG, {"Extreme Fog", "screen_fog", true, { EFFECT_SCREEN_LS_NOIRE, EFFECT_SCREEN_LSD, EFFECT_SCREEN_BLOOM, EFFECT_SCREEN_RENDERDIST, EFFECT_SCREEN_BRIGHT, EFFECT_SCREEN_MEXICO, EFFECT_SCREEN_FULLBRIGHT, EFFECT_SCREEN_BUBBLEVISION }, true}},
	{EFFECT_SCREEN_BRIGHT, {"Deep Fried", "screen_bright", true, { EFFECT_SCREEN_LS_NOIRE, EFFECT_SCREEN_LSD, EFFECT_SCREEN_BLOOM, EFFECT_SCREEN_RENDERDIST, EFFECT_SCREEN_FOG, EFFECT_SCREEN_MEXICO, EFFECT_SCREEN_FULLBRIGHT, EFFECT_SCREEN_BUBBLEVISION }, true}},
	{EFFECT_SCREEN_MEXICO, {"Is This What Mexico Looks Like?", "screen_mexico", true, { EFFECT_SCREEN_LS_NOIRE, EFFECT_SCREEN_LSD, EFFECT_SCREEN_BLOOM, EFFECT_SCREEN_RENDERDIST, EFFECT_SCREEN_FOG, EFFECT_SCREEN_BRIGHT, EFFECT_SCREEN_FULLBRIGHT, EFFECT_SCREEN_BUBBLEVISION }}},
	{EFFECT_SCREEN_FULLBRIGHT, {"Fullbright", "screen_fullbright", true, { EFFECT_SCREEN_LS_NOIRE, EFFECT_SCREEN_LSD, EFFECT_SCREEN_BLOOM, EFFECT_SCREEN_RENDERDIST, EFFECT_SCREEN_FOG, EFFECT_SCREEN_BRIGHT, EFFECT_SCREEN_MEXICO, EFFECT_SCREEN_BUBBLEVISION }}},
	{EFFECT_SCREEN_BUBBLEVISION, {"Bubble Vision", "screen_bubblevision", true, { EFFECT_SCREEN_LS_NOIRE, EFFECT_SCREEN_LSD, EFFECT_SCREEN_BLOOM, EFFECT_SCREEN_RENDERDIST, EFFECT_SCREEN_FOG, EFFECT_SCREEN_BRIGHT, EFFECT_SCREEN_MEXICO, EFFECT_SCREEN_FULLBRIGHT }, true}},
	{EFFECT_SCREEN_NEED_GLASSES, {"I Need Glasses", "screen_needglasses", true, { EFFECT_SCREEN_LSD, EFFECT_SCREEN_BLOOM, EFFECT_SCREEN_RENDERDIST, EFFECT_SCREEN_FOG, EFFECT_SCREEN_BRIGHT, EFFECT_SCREEN_MEXICO, EFFECT_SCREEN_FULLBRIGHT }, true}},
	{EFFECT_PEDS_BLIND, {"Blind Peds", "peds_blind", true}},
	{EFFECT_HONK_BOOSTING, {"Honk Boosting", "vehs_honkboost", true}},
	{EFFECT_MIN_DAMAGE, {"Minimal Damage", "peds_mindmg", true}},
	{EFFECT_PEDS_FROZEN, {"Peds Are Brainless", "peds_frozen", true}},
	{EFFECT_LOW_GRAV, {"Low Gravity", "lowgravity", true, { EFFECT_VERY_LOW_GRAV, EFFECT_INSANE_GRAV, EFFECT_INVERT_GRAV }, true}},
	{EFFECT_VERY_LOW_GRAV, {"Very Low Gravity", "verylowgravity", true, { EFFECT_LOW_GRAV, EFFECT_INSANE_GRAV, EFFECT_INVERT_GRAV }, true}},
	{EFFECT_INSANE_GRAV, {"Insane Gravity", "insanegravity", true, { EFFECT_LOW_GRAV, EFFECT_VERY_LOW_GRAV, EFFECT_INVERT_GRAV }, true}},
	{EFFECT_INVERT_GRAV, {"Invert Gravity", "invertgravity", true, { EFFECT_LOW_GRAV, EFFECT_VERY_LOW_GRAV, EFFECT_INSANE_GRAV }, true}},
	{EFFECT_VEH_REPAIR, {"Repair All Vehicles", "playerveh_repair"}},
	{EFFECT_VEH_POP_TIRES, {"Pop Tires Of Every Vehicle", "playerveh_poptires"}},
	{EFFECT_ALL_VEH_POP_TIRES, {"Now This Is Some Tire Poppin'", "vehs_poptiresconstant", true, {}, true}},
	{EFFECT_NO_SPECIAL_ABILITY, {"No Special Ability", "player_nospecial", true}},
	{EFFECT_IN_THE_HOOD, {"In The Hood", "peds_dance", true}},
	{EFFECT_FORCED_CINEMATIC, {"Cinematic Vehicle Cam", "player_forcedcinematiccam", true, { EFFECT_FORCED_FP }}},
	{EFFECT_PEDS_FLEE, {"All Nearby Peds Are Fleeing", "peds_flee"}},
	{EFFECT_BREAK_VEH_DOORS, {"Break All Doors Of Every Vehicle", "playerveh_breakdoors"}},
	{EFFECT_ZOMBIES, {"Explosive Zombies", "zombies", true}},
	{EFFECT_METEOR_RAIN, {"Meteor Shower", "meteorrain", true}},
	{EFFECT_BLACKOUT, {"Blackout", "world_blackout", true}},
	{EFFECT_QUICK_TIME, {"Timelapse", "time_quickday", true}},
	{EFFECT_MOV_NO_UD, {"Disable Forwards / Backwards Movement", "player_noforwardbackward", true, {}, true}},
	{EFFECT_MOV_NO_LR, {"Disable Left / Right Movement", "player_noleftright", true, {}, true}},
	{EFFECT_PLAYER_AUTOPILOT, {"Autopilot", "player_break", true, {}, true}},
	{EFFECT_EVERYONE_RPG, {"Give Everyone An RPG", "peds_giverpg"}},
	{EFFECT_EVERYONE_TAZER, {"Give Everyone A Stun Gun", "peds_stungun"}},
	{EFFECT_EVERYONE_MINIGUN, {"Give Everyone A Minigun", "peds_minigun"}},
	{EFFECT_EVERYONE_UPNATOMIZER, {"Give Everyone An Up-N-Atomizer", "peds_upnatomizer"}},
	{EFFECT_EVERYONE_RANDOMWEP, {"Give Everyone A Random Weapon", "peds_randomwep"}},
	{EFFECT_EVERYONE_RAILGUN, {"Give Everyone A Railgun", "peds_railgun"}},
	{EFFECT_EVERYONE_BATTLEAXE, {"Give Everyone A Battle Axe", "peds_battleaxe"}},
	{EFFECT_NO_SPRINT_JUMP, {"No Sprint & No Jump", "player_nosprint", true}},
	{EFFECT_EVERYONE_INVINCIBLE, {"Everyone Is Invincible", "peds_invincible", true}},
	{EFFECT_VEHS_INVINCIBLE, {"All Vehicles Are Invulnerable", "vehs_invincible", true}},
	{EFFECT_PLAYER_SHOT_RAGDOLL, {"Player Ragdolls When Shot", "player_ragdollondmg", true, { EFFECT_NO_RAGDOLL }}},
	{EFFECT_JUMPY_VEHS, {"Jumpy Vehicles", "vehs_jumpy", true, {}, true}},
	{EFFECT_LOCK_VEHS, {"Lock All Vehicles", "vehs_lockdoors"}},
	{EFFECT_TOTAL_CHAOS, {"Doomsday", "chaosmode", true, {}, true}},
	{EFFECT_NO_RAGDOLL, {"No Ragdoll", "player_noragdoll", true}},
	{EFFECT_VEHS_HORN, {"All Vehicles Honk", "vehs_honkconstant", true}},
	{EFFECT_TP_WAYPOINT, {"Teleport To Waypoint", "player_tptowaypoint"}},
	{EFFECT_PEDS_SAY_HI, {"Friendly Neighborhood", "peds_sayhi", true, { EFFECT_PEDS_INSULT }}},
	{EFFECT_PEDS_INSULT, {"Unfriendly Neighborhood", "peds_insult", true, { EFFECT_PEDS_SAY_HI }}},
	{EFFECT_EXPLOSIVE_COMBAT, {"Explosive Combat", "player_explosivecombat", true}},
	{EFFECT_GIVE_ALL_WEPS, {"Give All Weapons", "player_allweps"}},
	{EFFECT_PEDS_AIMBOT, {"Aimbot Peds", "peds_aimbot", true}},
	{EFFECT_SPAWN_COMPANION_CHOP, {"Spawn Companion Doggo", "spawn_chop"}},
	{EFFECT_SPAWN_COMPANION_CHIMP, {"Spawn Companion Chimp", "spawn_chimp"}},
	{EFFECT_SPAWN_COMPANION_BRAD, {"Spawn Companion Brad", "spawn_compbrad"}},
	{EFFECT_SPAWN_COMPANION_RANDOM, {"Spawn Random Companion", "spawn_comprnd"}},
	{EFFECT_PLAYER_NIGHTVISION, {"Night Vision", "player_nightvision", true}},
	{EFFECT_PLAYER_HEATVISION, {"Heat Vision", "player_heatvision", true, {}, true}},
	{EFFECT_PLAYER_MONEYDROPS, {"Money Rain", "player_moneydrops", true}},
	{EFFECT_VEH_TPRANDOMPEDS, {"Teleport Random Peds Into Current Vehicle", "playerveh_tprandompeds"}},
	{EFFECT_PEDS_REVIVE, {"Revive Dead Peds", "peds_revive"}},
	{EFFECT_SNOW, {"Snow", "world_snow", true}},
	{EFFECT_WHALE_RAIN, {"Whale Rain", "world_whalerain", true}},
	{EFFECT_VEH_MAX_UPGRADES, {"Add Max Upgrades To Every Vehicle", "playerveh_maxupgrades"}},
	{EFFECT_VEH_RANDOM_UPGRADES, {"Add Random Upgrades To Every Vehicle", "playerveh_randupgrades"}},
	{EFFECT_INTENSE_MUSIC, {"Play Arena Wars Theme", "player_arenawarstheme", true}},
	{EFFECT_PEDS_DRIVEBY, {"Peds Drive-By Player", "peds_driveby", true, {}, true}},
	{EFFECT_PLAYER_RANDOMCLOTHES, {"Randomize Player Clothes", "player_randclothes"}},
	{EFFECT_PEDS_RAINBOWWEPS, {"Rainbow Weapons", "peds_rainbowweps", true}},
	{EFFECT_GTAO_TRAFFIC, {"Traffic Magnet", "traffic_gtao", true}},
	{EFFECT_SPAWN_IE_SULTAN, {"Spawn Blue Sultan", "spawn_bluesultan"}},
	{EFFECT_PLAYER_SETINTORANDVEH, {"Set Player Into Random Vehicle", "player_setintorandveh"}},
	{EFFECT_VEHS_FULLACCEL, {"Full Acceleration", "traffic_fullaccel", true, {}, true}},
	{EFFECT_SPAWN_UFO, {"Spawn UFO", "misc_spawnufo"}},
	{EFFECT_SPAWN_FERRISWHEEL, {"Spawn Ferris Wheel", "misc_spawnferriswheel"}},
	{EFFECT_EXPLOSIVE_PEDS, {"Explosive Peds", "peds_explosive", true}},
	{EFFECT_INVERTVELOCITY, {"Invert Current Velocity", "invertvelocity"}},
	{EFFECT_PLAYER_TPEVERYTHING, {"Teleport Everything To Player", "player_tpeverything"}},
	{EFFECT_WEATHER_RANDOMWEATHER, {"Disco Weather", "weather_randomizer", true}},
	{EFFECT_LOW_POLY, {"Low Render Distance", "world_lowpoly", true}},
	{EFFECT_NEARBY_PEDS_OBLITERATE, {"Obliterate All Nearby Peds", "peds_obliterate"}},
	{EFFECT_VEHS_TRIGGER_ALARM, {"Alarmy Vehicles", "vehs_alarmloop", true}},
	{EFFECT_TP_FRONT, {"Teleport Player A Few Meters", "player_tpfront"}},
	{EFFECT_SPAWN_FAN_CATS, {"Spawn Fan Cats", "peds_spawnfancats"}},
	{EFFECT_PEDS_COPS, {"All Peds Are Cops", "peds_cops", true, {EFFECT_PEDS_RIOT }}},
	{EFFECT_ROT_ALL_VEHS, {"Flip All Vehicles", "vehs_rotall"}},
	{EFFECT_LAUNCH_ALL_PEDS, {"Launch All Nearby Peds Up", "peds_launchnearby"}},
	{EFFECT_PEDS_ATTACK_PLAYER, {"All Peds Attack Player", "peds_attackplayer", true}},
	{EFFECT_CLONE_PLAYER, {"Clone Player", "player_clone"}},
	{EFFECT_SLIDY_PEDS, {"Slidy Peds", "peds_slidy", true, {}, true}},
	{EFFECT_VEH_SET_RANDOM_SEAT, {"Set Player Into Random Vehicle Seat", "veh_randomseat"}},
	{EFFECT_VEH_SET_TOPSPEED_30MPH, {"30MPH Speed Limit", "veh_30mphlimit", true, {}, true}},
	{EFFECT_PEDS_RAGDOLL, {"Ragdoll Everyone", "peds_ragdoll", false, { EFFECT_NO_RAGDOLL }}},
	{EFFECT_JESUS_TAKE_THE_WHEEL, {"Jesus Take The Wheel", "veh_jesustakethewheel"}},
	{EFFECT_VEH_POP_TIRE_LOOP, {"Random Tire Popping", "veh_poptire", true, {}, true}},
	{EFFECT_ANGRY_ALIEN, {"Spawn Angry Alien", "peds_angryalien"}},
	{EFFECT_ANGRY_JIMMY, {"Spawn Jealous Jimmy", "peds_angryjimmy"}},
	{EFFECT_OHKO_VEHICLES, {"Vehicles Explode On Impact", "vehs_ohko", true}},
	{EFFECT_VEH_SPAM_DOORS, {"Spammy Vehicle Doors", "vehs_spamdoors", true}},
	{EFFECT_VEH_SPEED_MINIMUM, {"Need For Speed", "veh_speed_goal", true, { EFFECT_VEH_SET_TOPSPEED_30MPH }}},
	{EFFECT_MISC_LESTER, {"Pwned", "misc_lester", true, { EFFECT_VEH_SPEED_MINIMUM }, true}},
	{EFFECT_MISC_CREDITS, {"Roll Credits", "misc_credits", true, {}, true}},
	{EFFECT_MISC_EARTHQUAKE, {"Earthquake", "misc_earthquake", true, {}, true}},
	{EFFECT_SPAWN_DANCING_APES, {"Spawn Dance Troop", "peds_spawndancingapes"}},
	{EFFECT_ONE_BULLET_WEP, {"One Bullet Mags", "misc_onebullet", true}},
	{EFFECT_PHONES, {"Whose Phone Is Ringing?", "peds_phones", true}},
	{EFFECT_MIDAS_TOUCH, {"Midas Touch", "misc_midas", true}},
	{EFFECT_SPAWN_RANDOM_HOSTILE, {"Spawn Random Enemy", "peds_spawnrandomhostile"}},
	{EFFECT_SPAWN_BALLA_SQUAD, {"Spawn Balla Squad", "peds_spawnballasquad"}},
	{EFFECT_VEH_NO_BRAKES, {"No Braking Allowed", "playerveh_nobrakes", true}},
	{EFFECT_PEDS_PORTAL_GUN, {"Portal Guns", "peds_portal_gun", true}},
	{EFFECT_MISC_FIREWORKS, {"Fireworks!", "misc_fireworks", true}},
	{EFFECT_VEH_DESPAWN, {"Remove Current Vehicle", "playerveh_despawn"}},
	{EFFECT_VEH_FLYING_CAR, {"Flying Cars", "vehs_flyingcars", true}},
	{EFFECT_PEDS_SCOOTERBROTHERS, {"Scooter Brothers", "peds_scooterbrothers"}},
	{EFFECT_PEDS_INTORANDOMVEHS, {"Set Everyone Into Random Vehicles", "peds_intorandomvehs"}},
	{EFFECT_PLAYER_HEAVY_RECOIL, { "Heavy Recoil", "player_heavyrecoil", true}},
	{EFFECT_PEDS_CAT_GUNS, {"Catto Guns", "peds_catguns", true}},
	{EFFECT_PLAYER_FORCEFIELD, {"Forcefield", "player_forcefield", true, {}, true}},
	{EFFECT_MISC_OIL_LEAKS, {"Oil Trails", "misc_oilleaks", true}},
	{EFFECT_PEDS_GUNSMOKE, {"Gunsmoke", "peds_gunsmoke", true}},
	{EFFECT_PLAYER_KEEP_RUNNING, {"Help My W Key Is Stuck", "player_keeprunning", true}},
	{EFFECT_VEH_WEAPONS, {"Vehicles Shoot Rockets (Left Click/RB)", "veh_weapons", true}},
	{EFFECT_MISC_AIRSTRIKE, {"Airstrike Inbound", "misc_airstrike", true}},
	{EFFECT_FAKE_PLAYER_SWAP, {"Player Swap", "player_playerswap", true, {}, true}},
	{EFFECT_PEDS_MINIONS, {"Minions", "peds_minions", true}},
	{EFFECT_PEDS_MERCENARIES, {"Mercenaries", "peds_mercenaries", true}},
	{EFFECT_LOOSE_TRIGGER, {"Loose Trigger", "peds_loosetrigger", true}},
	{EFFECT_MISC_FLAMETHROWER, {"Flamethrowers", "misc_flamethrower", true}},
	{EFFECT_MISC_DVDSCREENSAVER, {"DVD Screensaver", "misc_dvdscreensaver", true, {}, true}},
	{EFFECT_PLAYER_FAKEDEATH, {"Fake Death", "player_fakedeath"}},
	{EFFECT_GAMESPEED_SUPERHOT, {"Superhot", "time_superhot", true}},
	{EFFECT_PLAYER_KICKFLIP, {"Kickflip", "player_kickflip"}},
	{EFFECT_VEH_BEYBLADE, {"Beyblades", "vehs_beyblade", true, {}, true}},
	{EFFECT_KILLER_CLOWNS, {"Killer Clowns", "peds_killerclowns", true, {}, true}},
	{EFFECT_JAMES_BOND, {"Spawn Deadly Agent", "peds_jamesbond"}},
	{EFFECT_PLAYER_POOF, {"Deadly Aim", "player_poof", true}},
	{EFFECT_PLAYER_SIMEONSAYS, {"Simeon Says", "player_simeonsays", true, {}, true}},
	{EFFECT_VEH_LOCKCAMERA,  {"Lock Vehicle Camera", "veh_lockcamera", true}},
	{EFFECT_VEH_REPLACEVEHICLE, {"Replace Current Vehicle", "misc_replacevehicle"}},
	{EFFECT_PLAYER_TIRED,  {"I'm So Tired", "player_tired", true}},
	{EFFECT_MISC_SUPER_STUNT, {"Super Stunt", "misc_superstunt"}},
	{EFFECT_FLIP_CAMERA, {"Turn Turtle", "player_flip_camera", true, { EFFECT_PLAYER_QUAKE_FOV }, true}},
	{EFFECT_PLAYER_QUAKE_FOV, {"Quake FOV", "player_quake_fov", true, { EFFECT_FLIP_CAMERA }}},
	{EFFECT_PLAYER_WALK_ON_WATER, {"Walk On Water", "player_walkonwater", true }},
	{EFFECT_RAPID_FIRE, {"Rapid Fire", "player_rapid_fire", true}},
    {EFFECT_PLAYER_ON_DEMAND_CARTOON, {"On-Demand TV", "player_on_demand_cartoon", true}},
	{EFFECT_PEDS_DRIVE_BACKWARDS, {"Peds Drive Backwards", "peds_drive_backwards", true}},
	{EFFECT_VEH_RANDTRAFFIC, {"Random Traffic", "veh_randtraffic", true, {}, true}},
	{EFFECT_MISC_RAMPJAM, {"Ramp Jam (Press Jump In Vehicle)", "misc_rampjam", true}},
	{EFFECT_MISC_VEHICLE_RAIN, {"Vehicle Rain", "misc_vehicle_rain", true, {}, true}},
	{EFFECT_MISC_CRASH, {"Fake Crash", "misc_fakecrash"}},
	{EFFECT_PLAYER_GRAVITY, {"Gravity Field", "player_gravity", true, {}, true}},
	{EFFECT_VEH_BOUNCY, {"Bouncy Vehicles", "veh_bouncy", true, {}, false}},
	{EFFECT_PEDS_STOP_AND_STARE, {"Stop and Stare", "peds_stop_stare"}},
	{EFFECT_PEDS_FLIP, {"Spinning Peds", "peds_flip", true}},
	{EFFECT_PLAYER_PACIFIST, {"Pacifist", "player_pacifist", true, {}, false}},
	{EFFECT_VEH_TURN_RIGHT, {"Everyone Turn Right", "veh_turnright", true, {}, true}},
<<<<<<< HEAD
	{EFFECT_PEDS_BUSBOIS, {"Bus Bois", "peds_busbois"}},
	{ EFFECT_PLAYER_BEES, {"Bees", "player_bees", true, { EFFECT_PEDS_OHKO }, true} },
=======
    {EFFECT_PEDS_BUSBOIS, {"Bus Bois", "peds_busbois"}},
    {EFFECT_PLAYER_HACKING, {"Realistic Hacking", "player_hacking"}},
>>>>>>> bb661376
};<|MERGE_RESOLUTION|>--- conflicted
+++ resolved
@@ -247,13 +247,10 @@
 	EFFECT_PLAYER_PACIFIST,
 	EFFECT_VEH_TURN_RIGHT,
 	EFFECT_PEDS_BUSBOIS,
-<<<<<<< HEAD
-	EFFECT_PLAYER_BEES,
-=======
 	EFFECT_PLAYER_DEAD_EYE,
 	EFFECT_PLAYER_QUAKE_FOV,
     EFFECT_PLAYER_HACKING,
->>>>>>> bb661376
+	EFFECT_PLAYER_BEES,
 	_EFFECT_ENUM_MAX
 };
 
@@ -516,11 +513,8 @@
 	{EFFECT_PEDS_FLIP, {"Spinning Peds", "peds_flip", true}},
 	{EFFECT_PLAYER_PACIFIST, {"Pacifist", "player_pacifist", true, {}, false}},
 	{EFFECT_VEH_TURN_RIGHT, {"Everyone Turn Right", "veh_turnright", true, {}, true}},
-<<<<<<< HEAD
 	{EFFECT_PEDS_BUSBOIS, {"Bus Bois", "peds_busbois"}},
-	{ EFFECT_PLAYER_BEES, {"Bees", "player_bees", true, { EFFECT_PEDS_OHKO }, true} },
-=======
     {EFFECT_PEDS_BUSBOIS, {"Bus Bois", "peds_busbois"}},
     {EFFECT_PLAYER_HACKING, {"Realistic Hacking", "player_hacking"}},
->>>>>>> bb661376
+	{EFFECT_PLAYER_BEES, {"Bees", "player_bees", true, { EFFECT_PEDS_OHKO }, true}},
 };