#pragma once

#include <unordered_map>
#include <vector>

enum EffectType
{
	EFFECT_PLAYER_SUICIDE,
	EFFECT_PLUS_2_STARS,
	EFFECT_5_STARS,
	EFFECT_NEVER_WANTED,
	EFFECT_STRIP_WEAPONS,
	EFFECT_HEAL,
	EFFECT_IGNITE,
	EFFECT_ANGRY_JESUS,
	EFFECT_SPAWN_IMPOTENTRAGE,
	EFFECT_ANGRY_JESUS2,
	EFFECT_IGNITE_PEDS,
	EFFECT_EXPLODE_VEHS,
	EFFECT_PLAYER_LAUNCH,
	EFFECT_VEHS_LAUNCH,
	EFFECT_PLAYER_VEH_LOCK,
	EFFECT_NOTHING,
	EFFECT_KILL_ENGINE,
	EFFECT_TIME_MORNING,
	EFFECT_TIME_DAY,
	EFFECT_TIME_EVENING,
	EFFECT_TIME_NIGHT,
	EFFECT_WEATHER_EXTRASUNNY,
	EFFECT_WEATHER_THUNDER,
	EFFECT_WEATHER_FOGGY,
	EFFECT_WEATHER_NEUTRAL,
	EFFECT_WEATHER_XMAS,
	EFFECT_TP_LSAIRPORT,
	EFFECT_TP_MAZETOWER,
	EFFECT_TP_FORTZANCUDO,
	EFFECT_TP_MOUNTCHILLIAD,
	EFFECT_TP_SKYFALL,
	EFFECT_TP_RANDOM,
	EFFECT_TP_MISSION,
	EFFECT_TP_FAKE,
	EFFECT_NO_PHONE,
	EFFECT_SET_INTO_CLOSEST_VEH,
	EFFECT_PEDS_EXIT_VEH,
	EFFECT_GAMESPEED_X05,
	EFFECT_GAMESPEED_X02,
	EFFECT_GAMESPEED_LAG,
	EFFECT_PEDS_RIOT,
	EFFECT_RED_VEHS,
	EFFECT_BLUE_VEHS,
	EFFECT_GREEN_VEHS,
	EFFECT_CHROME_VEHS,
	EFFECT_PINK_VEHS,
	EFFECT_RAINBOW_VEHS,
	EFFECT_FORCED_FP,
	EFFECT_SLIPPERY_VEHS,
	EFFECT_NO_GRAV_VEHS,
	EFFECT_PLAYER_INVINCIBLE,
	EFFECT_2XENGINE_VEHS,
	EFFECT_10XENGINE_VEHS,
	EFFECT_05XENGINE_VEHS,
	EFFECT_SPAWN_TANK,
	EFFECT_SPAWN_ADDER,
	EFFECT_SPAWN_DUMP,
	EFFECT_SPAWN_MONSTER,
	EFFECT_SPAWN_BMX,
	EFFECT_SPAWN_TUG,
	EFFECT_SPAWN_CARGO,
	EFFECT_SPAWN_BUS,
	EFFECT_SPAWN_BLIMP,
	EFFECT_SPAWN_BUZZARD,
	EFFECT_SPAWN_FAGGIO,
	EFFECT_SPAWN_RUINER3,
	EFFECT_SPAWN_BALETRAILER,
	EFFECT_SPAWN_RANDOM,
	EFFECT_NO_VEHS,
	EFFECT_EXPLODE_CUR_VEH,
	EFFECT_PEDS_INVISIBLE,
	EFFECT_VEHS_INVISIBLE,
	EFFECT_NO_RADAR,
	EFFECT_NO_HUD,
	EFFECT_SUPER_RUN,
	EFFECT_PLAYER_RAGDOLL,
	EFFECT_PEDS_RAGDOLL,
	EFFECT_PEDS_RAGDOLL_ON_TOUCH,
	EFFECT_PLAYER_POOR,
	EFFECT_PEDS_FOLLOW_PLAYER,
	EFFECT_PLAYER_DRUNK,
	EFFECT_PEDS_OHKO,
	EFFECT_SCREEN_BLOOM,
	EFFECT_SCREEN_LSD,
	EFFECT_SCREEN_RENDERDIST,
	EFFECT_SCREEN_FOG,
	EFFECT_SCREEN_BRIGHT,
	EFFECT_SCREEN_MEXICO,
	EFFECT_SCREEN_FULLBRIGHT,
	EFFECT_SCREEN_BUBBLEVISION,
	EFFECT_PEDS_BLIND,
	EFFECT_HONK_BOOSTING,
	EFFECT_MIN_DAMAGE,
	EFFECT_PEDS_FROZEN,
	EFFECT_LOW_GRAV,
	EFFECT_VERY_LOW_GRAV,
	EFFECT_INSANE_GRAV,
	EFFECT_INVERT_GRAV,
	EFFECT_VEH_REPAIR,
	EFFECT_VEH_POP_TIRES,
	EFFECT_ALL_VEH_POP_TIRES,
	EFFECT_NO_SPECIAL_ABILITY,
	EFFECT_IN_THE_HOOD,
	EFFECT_FORCED_CINEMATIC,
	EFFECT_PEDS_FLEE,
	EFFECT_BREAK_VEH_DOORS,
	EFFECT_ZOMBIES,
	EFFECT_METEOR_RAIN,
	EFFECT_BLACKOUT,
	EFFECT_QUICK_TIME,
	EFFECT_MOV_NO_UD,
	EFFECT_MOV_NO_LR,
	EFFECT_PLAYER_AUTOPILOT,
	EFFECT_EVERYONE_RPG,
	EFFECT_EVERYONE_TAZER,
	EFFECT_EVERYONE_MINIGUN,
	EFFECT_EVERYONE_UPNATOMIZER,
	EFFECT_EVERYONE_RANDOMWEP,
	EFFECT_EVERYONE_RAILGUN,
	EFFECT_EVERYONE_BATTLEAXE,
	EFFECT_NO_SPRINT_JUMP,
	EFFECT_EVERYONE_INVINCIBLE,
	EFFECT_VEHS_INVINCIBLE,
	EFFECT_PLAYER_SHOT_RAGDOLL,
	EFFECT_JUMPY_VEHS,
	EFFECT_LOCK_VEHS,
	EFFECT_TOTAL_CHAOS,
	EFFECT_NO_RAGDOLL,
	EFFECT_VEHS_HORN,
	EFFECT_TP_WAYPOINT,
	EFFECT_PEDS_SAY_HI,
	EFFECT_PEDS_INSULT,
	EFFECT_EXPLOSIVE_COMBAT,
	EFFECT_GIVE_ALL_WEPS,
	EFFECT_PEDS_AIMBOT,
	EFFECT_SPAWN_COMPANION_CHOP,
	EFFECT_SPAWN_COMPANION_CHIMP,
	EFFECT_SPAWN_COMPANION_BRAD,
	EFFECT_SPAWN_COMPANION_RANDOM,
	EFFECT_SPAWN_BALLA_SQUAD,
	EFFECT_PLAYER_NIGHTVISION,
	EFFECT_PLAYER_HEATVISION,
	EFFECT_PLAYER_MONEYDROPS,
	EFFECT_VEH_TPRANDOMPEDS,
	EFFECT_PEDS_REVIVE,
	EFFECT_SNOW,
	EFFECT_WHALE_RAIN,
	EFFECT_VEH_MAX_UPGRADES,
	EFFECT_VEH_RANDOM_UPGRADES,
	EFFECT_INTENSE_MUSIC,
	EFFECT_PEDS_DRIVEBY,
	EFFECT_PLAYER_RANDOMCLOTHES,
	EFFECT_PEDS_RAINBOWWEPS,
	EFFECT_GTAO_TRAFFIC,
	EFFECT_SPAWN_IE_SULTAN,
	EFFECT_PLAYER_SETINTORANDVEH,
	EFFECT_VEHS_FULLACCEL,
	EFFECT_SPAWN_UFO,
	EFFECT_SPAWN_FERRISWHEEL,
	EFFECT_EXPLOSIVE_PEDS,
	EFFECT_INVERTVELOCITY,
	EFFECT_PLAYER_TPEVERYTHING,
	EFFECT_WEATHER_RANDOMWEATHER,
	EFFECT_LOW_POLY,
	EFFECT_NEARBY_PEDS_OBLITERATE,
	EFFECT_VEHS_TRIGGER_ALARM,
	EFFECT_VEH_SET_RANDOM_SEAT,
	EFFECT_VEH_SET_TOPSPEED_30MPH,
	EFFECT_JESUS_TAKE_THE_WHEEL,
	EFFECT_VEH_POP_TIRE_LOOP,
	EFFECT_ANGRY_ALIEN,
	EFFECT_ANGRY_JIMMY,
	EFFECT_OHKO_VEHICLES,
	EFFECT_VEH_SPAM_DOORS,
	EFFECT_VEH_SPEED_MINIMUM,
	EFFECT_MISC_LESTER,
	EFFECT_MISC_CREDITS,
	EFFECT_MISC_EARTHQUAKE,
	EFFECT_TP_FRONT,
	EFFECT_SPAWN_FAN_CATS,
	EFFECT_PEDS_COPS,
	EFFECT_ROT_ALL_VEHS,
	EFFECT_LAUNCH_ALL_PEDS,
	EFFECT_PEDS_ATTACK_PLAYER,
	EFFECT_CLONE_PLAYER,
	EFFECT_SLIDY_PEDS,
	EFFECT_SPAWN_DANCING_APES,
	EFFECT_ONE_BULLET_WEP,
	EFFECT_PHONES,
	EFFECT_FAKE_PLAYER_SWAP,
	EFFECT_MIDAS_TOUCH,
	EFFECT_SPAWN_RANDOM_HOSTILE,
	EFFECT_VEH_NO_BRAKES,
	EFFECT_PEDS_PORTAL_GUN,
	EFFECT_MISC_FIREWORKS,
	EFFECT_VEH_DESPAWN,
	EFFECT_PEDS_SCOOTERBROTHERS,
	EFFECT_PEDS_INTORANDOMVEHS,
	EFFECT_VEH_FLYING_CAR,
	EFFECT_PLAYER_HEAVY_RECOIL,
	EFFECT_PEDS_CAT_GUNS,
	EFFECT_PLAYER_FORCEFIELD,
	EFFECT_MISC_OIL_LEAKS,
	EFFECT_PEDS_GUNSMOKE,
	EFFECT_PLAYER_KEEP_RUNNING,
	EFFECT_GAMESPEED_SUPERHOT,
	EFFECT_VEH_WEAPONS,
	EFFECT_MISC_AIRSTRIKE,
	EFFECT_PEDS_MINIONS,
	EFFECT_PEDS_MERCENARIES,
	EFFECT_LOOSE_TRIGGER,
	EFFECT_PLAYER_KICKFLIP,
	EFFECT_MISC_FLAMETHROWER,
	EFFECT_MISC_DVDSCREENSAVER,
	EFFECT_PLAYER_FAKEDEATH,
	EFFECT_VEH_BEYBLADE,
	EFFECT_KILLER_CLOWNS,
	EFFECT_JAMES_BOND,
	EFFECT_PLAYER_POOF,
	EFFECT_PLAYER_SIMEONSAYS,
	EFFECT_VEH_LOCKCAMERA,
	EFFECT_VEH_REPLACEVEHICLE,
	EFFECT_PLAYER_TIRED,
	EFFECT_SCREEN_LS_NOIRE,
	EFFECT_MISC_SUPER_STUNT,
	EFFECT_SCREEN_NEED_GLASSES,
	EFFECT_FLIP_CAMERA,
	EFFECT_PLAYER_WALK_ON_WATER,
	EFFECT_RAPID_FIRE,
	EFFECT_PLAYER_ON_DEMAND_CARTOON,
	EFFECT_PEDS_DRIVE_BACKWARDS,
	EFFECT_VEH_RANDTRAFFIC,
	EFFECT_MISC_RAMPJAM,
	EFFECT_MISC_VEHICLE_RAIN,
	EFFECT_MISC_CRASH,
	EFFECT_PLAYER_GRAVITY,
	EFFECT_VEH_BOUNCY,
	EFFECT_PEDS_STOP_AND_STARE,
	EFFECT_PEDS_FLIP,
	EFFECT_PLAYER_PACIFIST,
	EFFECT_VEH_TURN_RIGHT,
	EFFECT_PEDS_BUSBOIS,
	EFFECT_PLAYER_DEAD_EYE,
	EFFECT_PLAYER_QUAKE_FOV,
<<<<<<< HEAD
    EFFECT_PLAYER_HACKING,
	EFFECT_PLAYER_VR,
=======
  EFFECT_PLAYER_HACKING,
	EFFECT_PEDS_NAILGUNS,
	EFFECT_VEH_BRAKEBOOST,
	EFFECT_PLAYER_BEES,
>>>>>>> 5b8aca93
	_EFFECT_ENUM_MAX
};

struct EffectInfo
{
public:
	EffectInfo(const char* name, const char* id, bool isTimed = false, std::vector<EffectType> incompatibleList = {}, bool shortDur = false)
		: Name(name), Id(id), IsTimed(isTimed), IsShortDuration(shortDur), IncompatibleWith(incompatibleList) {}

public:
	const char* Name;
	const char* Id;
	const bool IsTimed;
	const bool IsShortDuration;
	const std::vector<EffectType> IncompatibleWith;
};

const std::unordered_map<EffectType, EffectInfo> g_effectsMap =
{
	{EFFECT_PLAYER_SUICIDE, {"Suicide", "player_suicide", false, {EFFECT_PLAYER_INVINCIBLE}}},
	{EFFECT_PLUS_2_STARS, {"+2 Wanted Stars", "player_plus2stars", false, {EFFECT_NEVER_WANTED}}},
	{EFFECT_5_STARS, {"5 Wanted Stars", "player_5stars", false, {EFFECT_NEVER_WANTED}}},
	{EFFECT_NEVER_WANTED, {"Never Wanted", "player_neverwanted", true}},
	{EFFECT_STRIP_WEAPONS, {"Remove Weapons From Everyone", "peds_remweps"}},
	{EFFECT_HEAL, {"HESOYAM", "player_heal"}},
	{EFFECT_IGNITE, {"Ignite Player", "player_ignite", false, {EFFECT_PLAYER_INVINCIBLE}}},
	{EFFECT_ANGRY_JESUS, {"Spawn Griefer Jesus", "spawn_grieferjesus"}},
	{EFFECT_SPAWN_IMPOTENTRAGE, {"Spawn Impotent Rage", "peds_spawnimrage"}},
	{EFFECT_ANGRY_JESUS2, {"Spawn Extreme Griefer Jesus", "spawn_grieferjesus2"}},
	{EFFECT_IGNITE_PEDS, {"Ignite All Nearby Peds", "peds_ignite"}},
	{EFFECT_EXPLODE_VEHS, {"Explode All Nearby Vehicles", "vehs_explode"}},
	{EFFECT_PLAYER_LAUNCH, {"Launch Player Up", "player_upupaway"}},
	{EFFECT_VEHS_LAUNCH, {"Launch All Vehicles Up", "vehs_upupaway"}},
	{EFFECT_PLAYER_VEH_LOCK, {"Lock Player Inside Vehicle", "playerveh_lock", true}},
	{EFFECT_NOTHING, {"Nothing", "nothing"}},
	{EFFECT_KILL_ENGINE, {"Kill Engine Of Every Vehicle", "playerveh_killengine"}},
	{EFFECT_TIME_MORNING, {"Set Time To Morning", "time_morning"}},
	{EFFECT_TIME_DAY, {"Set Time To Daytime", "time_day"}},
	{EFFECT_TIME_EVENING, {"Set Time To Evening", "time_evening"}},
	{EFFECT_TIME_NIGHT, {"Set Time To Night", "time_night"}},
	{EFFECT_WEATHER_EXTRASUNNY, {"Extra Sunny Weather", "weather_extrasunny"}},
	{EFFECT_WEATHER_THUNDER, {"Stormy Weather", "weather_stormy"}},
	{EFFECT_WEATHER_FOGGY, {"Foggy Weather", "weather_foggy"}},
	{EFFECT_WEATHER_NEUTRAL, {"Neutral Weather", "weather_neutral"}},
	{EFFECT_WEATHER_XMAS, {"Snowy Weather", "weather_snowy"}},
	{EFFECT_TP_LSAIRPORT, {"Teleport To LS Airport", "tp_lsairport"}},
	{EFFECT_TP_MAZETOWER, {"Teleport To Top Of Maze Bank Tower", "tp_mazebanktower"}},
	{EFFECT_TP_FORTZANCUDO, {"Teleport To Fort Zancudo", "tp_fortzancudo"}},
	{EFFECT_TP_MOUNTCHILLIAD, {"Teleport To Mount Chiliad", "tp_mountchilliad"}},
	{EFFECT_TP_SKYFALL, {"Teleport To Heaven", "tp_skyfall"}},
	{EFFECT_TP_RANDOM, {"Teleport To Random Location", "tp_random"}},
	{EFFECT_TP_MISSION,  {"Teleport To Random Mission", "tp_mission"}},
	{EFFECT_TP_FAKE,  {"Fake Teleport", "tp_fake"}},
	{EFFECT_NO_PHONE, {"No Phone", "player_nophone", true}},
	{EFFECT_SET_INTO_CLOSEST_VEH, {"Set Player Into Closest Vehicle", "player_tpclosestveh"}},
	{EFFECT_PEDS_EXIT_VEH, {"Everyone Exits Their Vehicles", "playerveh_exit"}},
	{EFFECT_GAMESPEED_X02, {"x0.2 Gamespeed", "time_x02", true, { EFFECT_GAMESPEED_X05, EFFECT_GAMESPEED_LAG, EFFECT_PLAYER_DEAD_EYE }, true}},
	{EFFECT_GAMESPEED_X05, {"x0.5 Gamespeed", "time_x05", true, { EFFECT_GAMESPEED_X02, EFFECT_GAMESPEED_LAG, EFFECT_PLAYER_DEAD_EYE }, true}},
	{EFFECT_PLAYER_DEAD_EYE, {"Dead Eye", "player_dead_eye", true, { EFFECT_GAMESPEED_X05, EFFECT_GAMESPEED_X02, EFFECT_GAMESPEED_LAG }}},
	{EFFECT_GAMESPEED_LAG, {"Lag", "time_lag", true, {}, true}},
	{EFFECT_PEDS_RIOT, {"Peds Riot", "peds_riot", true, { EFFECT_PEDS_COPS }}},
	{EFFECT_RED_VEHS, {"Red Traffic", "vehs_red", true, { EFFECT_BLUE_VEHS, EFFECT_GREEN_VEHS, EFFECT_RAINBOW_VEHS, EFFECT_VEHS_INVISIBLE, EFFECT_PINK_VEHS }}},
	{EFFECT_BLUE_VEHS, {"Blue Traffic", "vehs_blue", true, { EFFECT_RED_VEHS, EFFECT_GREEN_VEHS, EFFECT_RAINBOW_VEHS, EFFECT_VEHS_INVISIBLE, EFFECT_PINK_VEHS }}},
	{EFFECT_GREEN_VEHS, {"Green Traffic", "vehs_green", true, { EFFECT_RED_VEHS, EFFECT_BLUE_VEHS, EFFECT_RAINBOW_VEHS, EFFECT_VEHS_INVISIBLE, EFFECT_PINK_VEHS }}},
	{EFFECT_CHROME_VEHS, {"Chrome Traffic", "vehs_chrome", true, { EFFECT_RED_VEHS, EFFECT_BLUE_VEHS, EFFECT_GREEN_VEHS, EFFECT_RAINBOW_VEHS, EFFECT_VEHS_INVISIBLE, EFFECT_PINK_VEHS }}},
	{EFFECT_PINK_VEHS, {"Hot Traffic", "vehs_pink", true, { EFFECT_VEHS_INVISIBLE, EFFECT_CHROME_VEHS }}},
	{EFFECT_RAINBOW_VEHS, {"Rainbow Traffic", "vehs_rainbow", true, { EFFECT_RED_VEHS, EFFECT_BLUE_VEHS, EFFECT_GREEN_VEHS, EFFECT_VEHS_INVISIBLE, EFFECT_PINK_VEHS }}},
	{EFFECT_FORCED_FP, {"First Person", "player_firstperson", true, { EFFECT_FORCED_CINEMATIC }}},
	{EFFECT_SLIPPERY_VEHS, {"Slippery Vehicles", "vehs_slippery", true}},
	{EFFECT_NO_GRAV_VEHS, {"Vehicles Have No Gravity", "vehs_nogravity", true, {}, true}},
	{EFFECT_PLAYER_INVINCIBLE, {"Invincibility", "player_invincible", true}},
	{EFFECT_2XENGINE_VEHS, {"2x Vehicle Engine Speed", "vehs_x2engine", true, { EFFECT_10XENGINE_VEHS, EFFECT_05XENGINE_VEHS }}},
	{EFFECT_10XENGINE_VEHS, {"10x Vehicle Engine Speed", "vehs_x10engine", true, { EFFECT_2XENGINE_VEHS, EFFECT_05XENGINE_VEHS }}},
	{EFFECT_05XENGINE_VEHS, {"0.5x Vehicle Engine Speed", "vehs_x05engine", true, { EFFECT_2XENGINE_VEHS, EFFECT_10XENGINE_VEHS }}},
	{EFFECT_SPAWN_TANK, {"Spawn Rhino", "spawn_rhino"}},
	{EFFECT_SPAWN_ADDER, {"Spawn Adder", "spawn_adder"}},
	{EFFECT_SPAWN_DUMP, {"Spawn Dump", "spawn_dump"}},
	{EFFECT_SPAWN_MONSTER, {"Spawn Monster", "spawn_monster"}},
	{EFFECT_SPAWN_BMX, {"Spawn BMX", "spawn_bmx"}},
	{EFFECT_SPAWN_TUG, {"Spawn Tug", "spawn_tug"}},
	{EFFECT_SPAWN_CARGO, {"Spawn Cargo Plane", "spawn_cargo"}},
	{EFFECT_SPAWN_BUS, {"Spawn Bus", "spawn_bus"}},
	{EFFECT_SPAWN_BLIMP, {"Spawn Blimp", "spawn_blimp"}},
	{EFFECT_SPAWN_BUZZARD, {"Spawn Buzzard", "spawn_buzzard"}},
	{EFFECT_SPAWN_FAGGIO, {"Spawn Faggio", "spawn_faggio"}},
	{EFFECT_SPAWN_RUINER3, {"Spawn Ruined Ruiner", "spawn_ruiner3"}},
	{EFFECT_SPAWN_BALETRAILER, {"Spawn Bale Trailer", "spawn_baletrailer"}},
	{EFFECT_SPAWN_RANDOM, {"Spawn Random Vehicle", "spawn_random"}},
	{EFFECT_NO_VEHS, {"No Traffic", "notraffic", true}},
	{EFFECT_EXPLODE_CUR_VEH, {"Explode Current Vehicle", "playerveh_explode"}},
	{EFFECT_PEDS_INVISIBLE, {"Everyone Is A Ghost", "peds_ghost", true}},
	{EFFECT_VEHS_INVISIBLE, {"Invisible Vehicles", "vehs_ghost", true, { EFFECT_RED_VEHS, EFFECT_BLUE_VEHS, EFFECT_GREEN_VEHS, EFFECT_RAINBOW_VEHS, EFFECT_RAINBOW_VEHS }}},
	{EFFECT_NO_RADAR, {"No Radar", "no_radar", true, { EFFECT_NO_HUD }}},
	{EFFECT_NO_HUD, {"No HUD", "no_hud", true, { EFFECT_NO_RADAR } }},
	{EFFECT_SUPER_RUN, {"Super Run & Super Jump", "player_superrun", true }},
	{EFFECT_PLAYER_RAGDOLL, {"Ragdoll", "player_ragdoll", false, { EFFECT_NO_RAGDOLL }}},
	{EFFECT_PEDS_RAGDOLL_ON_TOUCH, {"Sensitive Touch", "peds_sensitivetouch", true, { EFFECT_NO_RAGDOLL }, true}},
	{EFFECT_PLAYER_POOR, {"Poor Boy", "poorboi"}},
	{EFFECT_PEDS_FOLLOW_PLAYER, {"You Are Famous", "player_famous", true}},
	{EFFECT_PLAYER_DRUNK, {"Drunk", "player_drunk", true}},
	{EFFECT_PEDS_OHKO, {"One Hit KO", "player_ohko", true}},
	{EFFECT_SCREEN_LS_NOIRE, {"LS Noire", "screen_lsnoire", true, { EFFECT_SCREEN_LSD, EFFECT_SCREEN_BLOOM, EFFECT_SCREEN_RENDERDIST, EFFECT_SCREEN_FOG, EFFECT_SCREEN_BRIGHT, EFFECT_SCREEN_MEXICO, EFFECT_SCREEN_FULLBRIGHT, EFFECT_SCREEN_BUBBLEVISION }}},
	{EFFECT_SCREEN_BLOOM, {"Bloom", "screen_bloom", true, { EFFECT_SCREEN_LS_NOIRE, EFFECT_SCREEN_LSD, EFFECT_SCREEN_RENDERDIST, EFFECT_SCREEN_FOG, EFFECT_SCREEN_BRIGHT, EFFECT_SCREEN_MEXICO, EFFECT_SCREEN_FULLBRIGHT, EFFECT_SCREEN_BUBBLEVISION }}},
	{EFFECT_SCREEN_LSD, {"LSD", "screen_lsd", true, { EFFECT_SCREEN_LS_NOIRE, EFFECT_SCREEN_BLOOM, EFFECT_SCREEN_RENDERDIST, EFFECT_SCREEN_FOG, EFFECT_SCREEN_BRIGHT, EFFECT_SCREEN_MEXICO, EFFECT_SCREEN_FULLBRIGHT, EFFECT_SCREEN_BUBBLEVISION }}},
	{EFFECT_SCREEN_RENDERDIST, {"Where Did Everything Go?", "screen_lowrenderdist", true, { EFFECT_SCREEN_LS_NOIRE, EFFECT_SCREEN_LSD, EFFECT_SCREEN_BLOOM, EFFECT_SCREEN_FOG, EFFECT_SCREEN_BRIGHT, EFFECT_SCREEN_MEXICO, EFFECT_SCREEN_FULLBRIGHT, EFFECT_SCREEN_BUBBLEVISION }, true}},
	{EFFECT_SCREEN_FOG, {"Extreme Fog", "screen_fog", true, { EFFECT_SCREEN_LS_NOIRE, EFFECT_SCREEN_LSD, EFFECT_SCREEN_BLOOM, EFFECT_SCREEN_RENDERDIST, EFFECT_SCREEN_BRIGHT, EFFECT_SCREEN_MEXICO, EFFECT_SCREEN_FULLBRIGHT, EFFECT_SCREEN_BUBBLEVISION }, true}},
	{EFFECT_SCREEN_BRIGHT, {"Deep Fried", "screen_bright", true, { EFFECT_SCREEN_LS_NOIRE, EFFECT_SCREEN_LSD, EFFECT_SCREEN_BLOOM, EFFECT_SCREEN_RENDERDIST, EFFECT_SCREEN_FOG, EFFECT_SCREEN_MEXICO, EFFECT_SCREEN_FULLBRIGHT, EFFECT_SCREEN_BUBBLEVISION }, true}},
	{EFFECT_SCREEN_MEXICO, {"Is This What Mexico Looks Like?", "screen_mexico", true, { EFFECT_SCREEN_LS_NOIRE, EFFECT_SCREEN_LSD, EFFECT_SCREEN_BLOOM, EFFECT_SCREEN_RENDERDIST, EFFECT_SCREEN_FOG, EFFECT_SCREEN_BRIGHT, EFFECT_SCREEN_FULLBRIGHT, EFFECT_SCREEN_BUBBLEVISION }}},
	{EFFECT_SCREEN_FULLBRIGHT, {"Fullbright", "screen_fullbright", true, { EFFECT_SCREEN_LS_NOIRE, EFFECT_SCREEN_LSD, EFFECT_SCREEN_BLOOM, EFFECT_SCREEN_RENDERDIST, EFFECT_SCREEN_FOG, EFFECT_SCREEN_BRIGHT, EFFECT_SCREEN_MEXICO, EFFECT_SCREEN_BUBBLEVISION }}},
	{EFFECT_SCREEN_BUBBLEVISION, {"Bubble Vision", "screen_bubblevision", true, { EFFECT_SCREEN_LS_NOIRE, EFFECT_SCREEN_LSD, EFFECT_SCREEN_BLOOM, EFFECT_SCREEN_RENDERDIST, EFFECT_SCREEN_FOG, EFFECT_SCREEN_BRIGHT, EFFECT_SCREEN_MEXICO, EFFECT_SCREEN_FULLBRIGHT }, true}},
	{EFFECT_SCREEN_NEED_GLASSES, {"I Need Glasses", "screen_needglasses", true, { EFFECT_SCREEN_LSD, EFFECT_SCREEN_BLOOM, EFFECT_SCREEN_RENDERDIST, EFFECT_SCREEN_FOG, EFFECT_SCREEN_BRIGHT, EFFECT_SCREEN_MEXICO, EFFECT_SCREEN_FULLBRIGHT }, true}},
	{EFFECT_PEDS_BLIND, {"Blind Peds", "peds_blind", true}},
	{EFFECT_HONK_BOOSTING, {"Honk Boosting", "vehs_honkboost", true}},
	{EFFECT_MIN_DAMAGE, {"Minimal Damage", "peds_mindmg", true}},
	{EFFECT_PEDS_FROZEN, {"Peds Are Brainless", "peds_frozen", true}},
	{EFFECT_LOW_GRAV, {"Low Gravity", "lowgravity", true, { EFFECT_VERY_LOW_GRAV, EFFECT_INSANE_GRAV, EFFECT_INVERT_GRAV }, true}},
	{EFFECT_VERY_LOW_GRAV, {"Very Low Gravity", "verylowgravity", true, { EFFECT_LOW_GRAV, EFFECT_INSANE_GRAV, EFFECT_INVERT_GRAV }, true}},
	{EFFECT_INSANE_GRAV, {"Insane Gravity", "insanegravity", true, { EFFECT_LOW_GRAV, EFFECT_VERY_LOW_GRAV, EFFECT_INVERT_GRAV }, true}},
	{EFFECT_INVERT_GRAV, {"Invert Gravity", "invertgravity", true, { EFFECT_LOW_GRAV, EFFECT_VERY_LOW_GRAV, EFFECT_INSANE_GRAV }, true}},
	{EFFECT_VEH_REPAIR, {"Repair All Vehicles", "playerveh_repair"}},
	{EFFECT_VEH_POP_TIRES, {"Pop Tires Of Every Vehicle", "playerveh_poptires"}},
	{EFFECT_ALL_VEH_POP_TIRES, {"Now This Is Some Tire Poppin'", "vehs_poptiresconstant", true, {}, true}},
	{EFFECT_NO_SPECIAL_ABILITY, {"No Special Ability", "player_nospecial", true}},
	{EFFECT_IN_THE_HOOD, {"In The Hood", "peds_dance", true}},
	{EFFECT_FORCED_CINEMATIC, {"Cinematic Vehicle Cam", "player_forcedcinematiccam", true, { EFFECT_FORCED_FP }}},
	{EFFECT_PEDS_FLEE, {"All Nearby Peds Are Fleeing", "peds_flee"}},
	{EFFECT_BREAK_VEH_DOORS, {"Break All Doors Of Every Vehicle", "playerveh_breakdoors"}},
	{EFFECT_ZOMBIES, {"Explosive Zombies", "zombies", true}},
	{EFFECT_METEOR_RAIN, {"Meteor Shower", "meteorrain", true}},
	{EFFECT_BLACKOUT, {"Blackout", "world_blackout", true}},
	{EFFECT_QUICK_TIME, {"Timelapse", "time_quickday", true}},
	{EFFECT_MOV_NO_UD, {"Disable Forwards / Backwards Movement", "player_noforwardbackward", true, {}, true}},
	{EFFECT_MOV_NO_LR, {"Disable Left / Right Movement", "player_noleftright", true, {}, true}},
	{EFFECT_PLAYER_AUTOPILOT, {"Autopilot", "player_break", true, {}, true}},
	{EFFECT_EVERYONE_RPG, {"Give Everyone An RPG", "peds_giverpg"}},
	{EFFECT_EVERYONE_TAZER, {"Give Everyone A Stun Gun", "peds_stungun"}},
	{EFFECT_EVERYONE_MINIGUN, {"Give Everyone A Minigun", "peds_minigun"}},
	{EFFECT_EVERYONE_UPNATOMIZER, {"Give Everyone An Up-N-Atomizer", "peds_upnatomizer"}},
	{EFFECT_EVERYONE_RANDOMWEP, {"Give Everyone A Random Weapon", "peds_randomwep"}},
	{EFFECT_EVERYONE_RAILGUN, {"Give Everyone A Railgun", "peds_railgun"}},
	{EFFECT_EVERYONE_BATTLEAXE, {"Give Everyone A Battle Axe", "peds_battleaxe"}},
	{EFFECT_NO_SPRINT_JUMP, {"No Sprint & No Jump", "player_nosprint", true}},
	{EFFECT_EVERYONE_INVINCIBLE, {"Everyone Is Invincible", "peds_invincible", true}},
	{EFFECT_VEHS_INVINCIBLE, {"All Vehicles Are Invulnerable", "vehs_invincible", true}},
	{EFFECT_PLAYER_SHOT_RAGDOLL, {"Player Ragdolls When Shot", "player_ragdollondmg", true, { EFFECT_NO_RAGDOLL }}},
	{EFFECT_JUMPY_VEHS, {"Jumpy Vehicles", "vehs_jumpy", true, {}, true}},
	{EFFECT_LOCK_VEHS, {"Lock All Vehicles", "vehs_lockdoors"}},
	{EFFECT_TOTAL_CHAOS, {"Doomsday", "chaosmode", true, {}, true}},
	{EFFECT_NO_RAGDOLL, {"No Ragdoll", "player_noragdoll", true}},
	{EFFECT_VEHS_HORN, {"All Vehicles Honk", "vehs_honkconstant", true}},
	{EFFECT_TP_WAYPOINT, {"Teleport To Waypoint", "player_tptowaypoint"}},
	{EFFECT_PEDS_SAY_HI, {"Friendly Neighborhood", "peds_sayhi", true, { EFFECT_PEDS_INSULT }}},
	{EFFECT_PEDS_INSULT, {"Unfriendly Neighborhood", "peds_insult", true, { EFFECT_PEDS_SAY_HI }}},
	{EFFECT_EXPLOSIVE_COMBAT, {"Explosive Combat", "player_explosivecombat", true}},
	{EFFECT_GIVE_ALL_WEPS, {"Give All Weapons", "player_allweps"}},
	{EFFECT_PEDS_AIMBOT, {"Aimbot Peds", "peds_aimbot", true}},
	{EFFECT_SPAWN_COMPANION_CHOP, {"Spawn Companion Doggo", "spawn_chop"}},
	{EFFECT_SPAWN_COMPANION_CHIMP, {"Spawn Companion Chimp", "spawn_chimp"}},
	{EFFECT_SPAWN_COMPANION_BRAD, {"Spawn Companion Brad", "spawn_compbrad"}},
	{EFFECT_SPAWN_COMPANION_RANDOM, {"Spawn Random Companion", "spawn_comprnd"}},
	{EFFECT_PLAYER_NIGHTVISION, {"Night Vision", "player_nightvision", true}},
	{EFFECT_PLAYER_HEATVISION, {"Heat Vision", "player_heatvision", true, {}, true}},
	{EFFECT_PLAYER_MONEYDROPS, {"Money Rain", "player_moneydrops", true}},
	{EFFECT_VEH_TPRANDOMPEDS, {"Teleport Random Peds Into Current Vehicle", "playerveh_tprandompeds"}},
	{EFFECT_PEDS_REVIVE, {"Revive Dead Peds", "peds_revive"}},
	{EFFECT_SNOW, {"Snow", "world_snow", true}},
	{EFFECT_WHALE_RAIN, {"Whale Rain", "world_whalerain", true}},
	{EFFECT_VEH_MAX_UPGRADES, {"Add Max Upgrades To Every Vehicle", "playerveh_maxupgrades"}},
	{EFFECT_VEH_RANDOM_UPGRADES, {"Add Random Upgrades To Every Vehicle", "playerveh_randupgrades"}},
	{EFFECT_INTENSE_MUSIC, {"Play Arena Wars Theme", "player_arenawarstheme", true}},
	{EFFECT_PEDS_DRIVEBY, {"Peds Drive-By Player", "peds_driveby", true, {}, true}},
	{EFFECT_PLAYER_RANDOMCLOTHES, {"Randomize Player Clothes", "player_randclothes"}},
	{EFFECT_PEDS_RAINBOWWEPS, {"Rainbow Weapons", "peds_rainbowweps", true}},
	{EFFECT_GTAO_TRAFFIC, {"Traffic Magnet", "traffic_gtao", true}},
	{EFFECT_SPAWN_IE_SULTAN, {"Spawn Blue Sultan", "spawn_bluesultan"}},
	{EFFECT_PLAYER_SETINTORANDVEH, {"Set Player Into Random Vehicle", "player_setintorandveh"}},
	{EFFECT_VEHS_FULLACCEL, {"Full Acceleration", "traffic_fullaccel", true, {}, true}},
	{EFFECT_SPAWN_UFO, {"Spawn UFO", "misc_spawnufo"}},
	{EFFECT_SPAWN_FERRISWHEEL, {"Spawn Ferris Wheel", "misc_spawnferriswheel"}},
	{EFFECT_EXPLOSIVE_PEDS, {"Explosive Peds", "peds_explosive", true}},
	{EFFECT_INVERTVELOCITY, {"Invert Current Velocity", "invertvelocity"}},
	{EFFECT_PLAYER_TPEVERYTHING, {"Teleport Everything To Player", "player_tpeverything"}},
	{EFFECT_WEATHER_RANDOMWEATHER, {"Disco Weather", "weather_randomizer", true}},
	{EFFECT_LOW_POLY, {"Low Render Distance", "world_lowpoly", true}},
	{EFFECT_NEARBY_PEDS_OBLITERATE, {"Obliterate All Nearby Peds", "peds_obliterate"}},
	{EFFECT_VEHS_TRIGGER_ALARM, {"Alarmy Vehicles", "vehs_alarmloop", true}},
	{EFFECT_TP_FRONT, {"Teleport Player A Few Meters", "player_tpfront"}},
	{EFFECT_SPAWN_FAN_CATS, {"Spawn Fan Cats", "peds_spawnfancats"}},
	{EFFECT_PEDS_COPS, {"All Peds Are Cops", "peds_cops", true, {EFFECT_PEDS_RIOT }}},
	{EFFECT_ROT_ALL_VEHS, {"Flip All Vehicles", "vehs_rotall"}},
	{EFFECT_LAUNCH_ALL_PEDS, {"Launch All Nearby Peds Up", "peds_launchnearby"}},
	{EFFECT_PEDS_ATTACK_PLAYER, {"All Peds Attack Player", "peds_attackplayer", true}},
	{EFFECT_CLONE_PLAYER, {"Clone Player", "player_clone"}},
	{EFFECT_SLIDY_PEDS, {"Slidy Peds", "peds_slidy", true, {}, true}},
	{EFFECT_VEH_SET_RANDOM_SEAT, {"Set Player Into Random Vehicle Seat", "veh_randomseat"}},
	{EFFECT_VEH_SET_TOPSPEED_30MPH, {"30MPH Speed Limit", "veh_30mphlimit", true, {}, true}},
	{EFFECT_PEDS_RAGDOLL, {"Ragdoll Everyone", "peds_ragdoll", false, { EFFECT_NO_RAGDOLL }}},
	{EFFECT_JESUS_TAKE_THE_WHEEL, {"Jesus Take The Wheel", "veh_jesustakethewheel"}},
	{EFFECT_VEH_POP_TIRE_LOOP, {"Random Tire Popping", "veh_poptire", true, {}, true}},
	{EFFECT_ANGRY_ALIEN, {"Spawn Angry Alien", "peds_angryalien"}},
	{EFFECT_ANGRY_JIMMY, {"Spawn Jealous Jimmy", "peds_angryjimmy"}},
	{EFFECT_OHKO_VEHICLES, {"Vehicles Explode On Impact", "vehs_ohko", true}},
	{EFFECT_VEH_SPAM_DOORS, {"Spammy Vehicle Doors", "vehs_spamdoors", true}},
	{EFFECT_VEH_SPEED_MINIMUM, {"Need For Speed", "veh_speed_goal", true, { EFFECT_VEH_SET_TOPSPEED_30MPH }}},
	{EFFECT_MISC_LESTER, {"Pwned", "misc_lester", true, { EFFECT_VEH_SPEED_MINIMUM }, true}},
	{EFFECT_MISC_CREDITS, {"Roll Credits", "misc_credits", true, {}, true}},
	{EFFECT_MISC_EARTHQUAKE, {"Earthquake", "misc_earthquake", true, {}, true}},
	{EFFECT_SPAWN_DANCING_APES, {"Spawn Dance Troop", "peds_spawndancingapes"}},
	{EFFECT_ONE_BULLET_WEP, {"One Bullet Mags", "misc_onebullet", true}},
	{EFFECT_PHONES, {"Whose Phone Is Ringing?", "peds_phones", true}},
	{EFFECT_MIDAS_TOUCH, {"Midas Touch", "misc_midas", true}},
	{EFFECT_SPAWN_RANDOM_HOSTILE, {"Spawn Random Enemy", "peds_spawnrandomhostile"}},
	{EFFECT_SPAWN_BALLA_SQUAD, {"Spawn Balla Squad", "peds_spawnballasquad"}},
	{EFFECT_VEH_NO_BRAKES, {"No Braking Allowed", "playerveh_nobrakes", true}},
	{EFFECT_PEDS_PORTAL_GUN, {"Portal Guns", "peds_portal_gun", true}},
	{EFFECT_MISC_FIREWORKS, {"Fireworks!", "misc_fireworks", true}},
	{EFFECT_VEH_DESPAWN, {"Remove Current Vehicle", "playerveh_despawn"}},
	{EFFECT_VEH_FLYING_CAR, {"Flying Cars", "vehs_flyingcars", true}},
	{EFFECT_PEDS_SCOOTERBROTHERS, {"Scooter Brothers", "peds_scooterbrothers"}},
	{EFFECT_PEDS_INTORANDOMVEHS, {"Set Everyone Into Random Vehicles", "peds_intorandomvehs"}},
	{EFFECT_PLAYER_HEAVY_RECOIL, { "Heavy Recoil", "player_heavyrecoil", true}},
	{EFFECT_PEDS_CAT_GUNS, {"Catto Guns", "peds_catguns", true}},
	{EFFECT_PLAYER_FORCEFIELD, {"Forcefield", "player_forcefield", true, {}, true}},
	{EFFECT_MISC_OIL_LEAKS, {"Oil Trails", "misc_oilleaks", true}},
	{EFFECT_PEDS_GUNSMOKE, {"Gunsmoke", "peds_gunsmoke", true}},
	{EFFECT_PLAYER_KEEP_RUNNING, {"Help My W Key Is Stuck", "player_keeprunning", true}},
	{EFFECT_VEH_WEAPONS, {"Vehicles Shoot Rockets (Left Click/RB)", "veh_weapons", true}},
	{EFFECT_MISC_AIRSTRIKE, {"Airstrike Inbound", "misc_airstrike", true}},
	{EFFECT_FAKE_PLAYER_SWAP, {"Player Swap", "player_playerswap", true, {}, true}},
	{EFFECT_PEDS_MINIONS, {"Minions", "peds_minions", true}},
	{EFFECT_PEDS_MERCENARIES, {"Mercenaries", "peds_mercenaries", true}},
	{EFFECT_LOOSE_TRIGGER, {"Loose Trigger", "peds_loosetrigger", true}},
	{EFFECT_MISC_FLAMETHROWER, {"Flamethrowers", "misc_flamethrower", true}},
	{EFFECT_MISC_DVDSCREENSAVER, {"DVD Screensaver", "misc_dvdscreensaver", true, {}, true}},
	{EFFECT_PLAYER_FAKEDEATH, {"Fake Death", "player_fakedeath"}},
	{EFFECT_GAMESPEED_SUPERHOT, {"Superhot", "time_superhot", true}},
	{EFFECT_PLAYER_KICKFLIP, {"Kickflip", "player_kickflip"}},
	{EFFECT_VEH_BEYBLADE, {"Beyblades", "vehs_beyblade", true, {}, true}},
	{EFFECT_KILLER_CLOWNS, {"Killer Clowns", "peds_killerclowns", true, {}, true}},
	{EFFECT_JAMES_BOND, {"Spawn Deadly Agent", "peds_jamesbond"}},
	{EFFECT_PLAYER_POOF, {"Deadly Aim", "player_poof", true}},
	{EFFECT_PLAYER_SIMEONSAYS, {"Simeon Says", "player_simeonsays", true, {}, true}},
	{EFFECT_VEH_LOCKCAMERA,  {"Lock Vehicle Camera", "veh_lockcamera", true}},
	{EFFECT_VEH_REPLACEVEHICLE, {"Replace Current Vehicle", "misc_replacevehicle"}},
	{EFFECT_PLAYER_TIRED,  {"I'm So Tired", "player_tired", true}},
	{EFFECT_MISC_SUPER_STUNT, {"Super Stunt", "misc_superstunt"}},
	{EFFECT_FLIP_CAMERA, {"Turn Turtle", "player_flip_camera", true, { EFFECT_PLAYER_QUAKE_FOV }, true}},
	{EFFECT_PLAYER_QUAKE_FOV, {"Quake FOV", "player_quake_fov", true, { EFFECT_FLIP_CAMERA }}},
	{EFFECT_PLAYER_WALK_ON_WATER, {"Walk On Water", "player_walkonwater", true }},
	{EFFECT_RAPID_FIRE, {"Rapid Fire", "player_rapid_fire", true}},
	{EFFECT_PLAYER_ON_DEMAND_CARTOON, {"On-Demand TV", "player_on_demand_cartoon", true}},
	{EFFECT_PEDS_DRIVE_BACKWARDS, {"Peds Drive Backwards", "peds_drive_backwards", true}},
	{EFFECT_VEH_RANDTRAFFIC, {"Random Traffic", "veh_randtraffic", true, {}, true}},
	{EFFECT_MISC_RAMPJAM, {"Ramp Jam (Press Jump In Vehicle)", "misc_rampjam", true}},
	{EFFECT_MISC_VEHICLE_RAIN, {"Vehicle Rain", "misc_vehicle_rain", true, {}, true}},
	{EFFECT_MISC_CRASH, {"Fake Crash", "misc_fakecrash"}},
	{EFFECT_PLAYER_GRAVITY, {"Gravity Field", "player_gravity", true, {}, true}},
	{EFFECT_VEH_BOUNCY, {"Bouncy Vehicles", "veh_bouncy", true, {}, false}},
	{EFFECT_PEDS_STOP_AND_STARE, {"Stop and Stare", "peds_stop_stare"}},
	{EFFECT_PEDS_FLIP, {"Spinning Peds", "peds_flip", true}},
	{EFFECT_PLAYER_PACIFIST, {"Pacifist", "player_pacifist", true, {}, false}},
	{EFFECT_VEH_TURN_RIGHT, {"Everyone Turn Right", "veh_turnright", true, {}, true}},
<<<<<<< HEAD
    {EFFECT_PEDS_BUSBOIS, {"Bus Bois", "peds_busbois"}},
    {EFFECT_PLAYER_HACKING, {"Realistic Hacking", "player_hacking"}},
	{EFFECT_PLAYER_VR, {"Virtual Reality", "player_vr", true}}
=======
	{EFFECT_PEDS_BUSBOIS, {"Bus Bois", "peds_busbois"}},
	{EFFECT_PLAYER_HACKING, {"Realistic Hacking", "player_hacking"}},
	{EFFECT_PEDS_NAILGUNS, {"Nailguns", "peds_nailguns", true}},
	{EFFECT_VEH_BRAKEBOOST, {"Brake Boosting", "veh_brakeboost", true}},
	{EFFECT_PLAYER_BEES, {"Bees", "player_bees", true, { EFFECT_PEDS_OHKO }, true}},
>>>>>>> 5b8aca93
};<|MERGE_RESOLUTION|>--- conflicted
+++ resolved
@@ -249,15 +249,11 @@
 	EFFECT_PEDS_BUSBOIS,
 	EFFECT_PLAYER_DEAD_EYE,
 	EFFECT_PLAYER_QUAKE_FOV,
-<<<<<<< HEAD
-    EFFECT_PLAYER_HACKING,
-	EFFECT_PLAYER_VR,
-=======
   EFFECT_PLAYER_HACKING,
 	EFFECT_PEDS_NAILGUNS,
 	EFFECT_VEH_BRAKEBOOST,
 	EFFECT_PLAYER_BEES,
->>>>>>> 5b8aca93
+  EFFECT_PLAYER_VR,
 	_EFFECT_ENUM_MAX
 };
 
@@ -520,15 +516,10 @@
 	{EFFECT_PEDS_FLIP, {"Spinning Peds", "peds_flip", true}},
 	{EFFECT_PLAYER_PACIFIST, {"Pacifist", "player_pacifist", true, {}, false}},
 	{EFFECT_VEH_TURN_RIGHT, {"Everyone Turn Right", "veh_turnright", true, {}, true}},
-<<<<<<< HEAD
-    {EFFECT_PEDS_BUSBOIS, {"Bus Bois", "peds_busbois"}},
-    {EFFECT_PLAYER_HACKING, {"Realistic Hacking", "player_hacking"}},
-	{EFFECT_PLAYER_VR, {"Virtual Reality", "player_vr", true}}
-=======
 	{EFFECT_PEDS_BUSBOIS, {"Bus Bois", "peds_busbois"}},
 	{EFFECT_PLAYER_HACKING, {"Realistic Hacking", "player_hacking"}},
 	{EFFECT_PEDS_NAILGUNS, {"Nailguns", "peds_nailguns", true}},
 	{EFFECT_VEH_BRAKEBOOST, {"Brake Boosting", "veh_brakeboost", true}},
 	{EFFECT_PLAYER_BEES, {"Bees", "player_bees", true, { EFFECT_PEDS_OHKO }, true}},
->>>>>>> 5b8aca93
+  {EFFECT_PLAYER_VR, {"Virtual Reality", "player_vr", true}}
 };