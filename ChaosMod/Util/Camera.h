#pragma once

#include "Natives.h"

namespace Util
{
<<<<<<< HEAD
	// Thanks to scripthookvdotnet!
	Vector3 rot = GET_GAMEPLAY_CAM_ROT(2);
	Vector3 Forward = rot.GetDirectionForRotation();

	const static double dD2R = 0.01745329251994329576923690768489;

	float fNum1 = cos(rot.y * dD2R);
	float fX = fNum1 * cos(-rot.z * dD2R);
	float fY = fNum1 * sin(rot.z * dD2R);
	float fZ = sin(-rot.y * dD2R);

	Vector3 Right = Vector3::Init(fX, fY, fZ);
	Vector3 Up = Vector3::Cross(Right, Forward);

	return GET_GAMEPLAY_CAM_COORD() + (Right * offset.x) + (Forward * offset.y) + (Up * offset.z);
=======
	inline Vector3 GetGameplayCamOffsetInWorldCoords(const Vector3& vOffset)
	{
		// Thanks to scripthookvdotnet!
		Vector3 vRot = GET_GAMEPLAY_CAM_ROT(2);
		Vector3 vForward = vRot.GetDirectionForRotation();

		static const double c_dD2R = 0.01745329251994329576923690768489;

		float fNum1 = cos(vRot.y * c_dD2R);
		float fX = fNum1 * cos(-vRot.z * c_dD2R);
		float fY = fNum1 * sin(vRot.z * c_dD2R);
		float fZ = sin(-vRot.y * c_dD2R);

		Vector3 vRight = Vector3::Init(fX, fY, fZ);
		Vector3 vUp = Vector3::Cross(vRight, vForward);
		return GET_GAMEPLAY_CAM_COORD() + (vRight * vOffset.x) + (vForward * vOffset.y) + (vUp * vOffset.z);
	}

	inline Vector3 DegToRadian(const Vector3& angles)
	{
		return Vector3::Init(
			angles.x * .0174532925199433F,
			angles.y * .0174532925199433F,
			angles.z * .0174532925199433F
		);
	}

	inline Vector3 GetCoordsFromGameplayCam(float fDistance)
	{
		Vector3 vRot = DegToRadian(GET_GAMEPLAY_CAM_ROT(2));
		Vector3 vCoords = GET_GAMEPLAY_CAM_COORD();

		vRot.y = fDistance * cos(vRot.x);
		vCoords.x = vCoords.x + vRot.y * std::sin(vRot.z * -1.f);
		vCoords.y = vCoords.y + vRot.y * std::cos(vRot.z * -1.f);
		vCoords.z = vCoords.z + fDistance * sin(vRot.x);

		return vCoords;
	}
>>>>>>> b2ab5dbb
}<|MERGE_RESOLUTION|>--- conflicted
+++ resolved
@@ -4,23 +4,6 @@
 
 namespace Util
 {
-<<<<<<< HEAD
-	// Thanks to scripthookvdotnet!
-	Vector3 rot = GET_GAMEPLAY_CAM_ROT(2);
-	Vector3 Forward = rot.GetDirectionForRotation();
-
-	const static double dD2R = 0.01745329251994329576923690768489;
-
-	float fNum1 = cos(rot.y * dD2R);
-	float fX = fNum1 * cos(-rot.z * dD2R);
-	float fY = fNum1 * sin(rot.z * dD2R);
-	float fZ = sin(-rot.y * dD2R);
-
-	Vector3 Right = Vector3::Init(fX, fY, fZ);
-	Vector3 Up = Vector3::Cross(Right, Forward);
-
-	return GET_GAMEPLAY_CAM_COORD() + (Right * offset.x) + (Forward * offset.y) + (Up * offset.z);
-=======
 	inline Vector3 GetGameplayCamOffsetInWorldCoords(const Vector3& vOffset)
 	{
 		// Thanks to scripthookvdotnet!
@@ -60,5 +43,4 @@
 
 		return vCoords;
 	}
->>>>>>> b2ab5dbb
 }