--- conflicted
+++ resolved
@@ -1,539 +1,528 @@
-#include "stdafx.h"
-
-EffectDispatcher::EffectDispatcher(const std::array<int, 3>& timerColor, const std::array<int, 3>& textColor, const std::array<int, 3>& effectTimerColor)
-	: m_timerColor(timerColor), m_textColor(textColor), m_effectTimerColor(effectTimerColor)
-{
-	m_effectSpawnTime = g_optionsManager.GetConfigValue<int>("NewEffectSpawnTime", OPTION_DEFAULT_EFFECT_SPAWN_TIME);
-	m_effectTimedDur = g_optionsManager.GetConfigValue<int>("EffectTimedDur", OPTION_DEFAULT_EFFECT_TIMED_DUR);
-	m_effectTimedShortDur = g_optionsManager.GetConfigValue<int>("EffectTimedShortDur", OPTION_DEFAULT_EFFECT_SHORT_TIMED_DUR);
-
-	m_metaEffectSpawnTime = g_optionsManager.GetConfigValue<int>("NewMetaEffectSpawnTime", OPTION_DEFAULT_EFFECT_META_SPAWN_TIME);
-	m_metaEffectTimedDur = g_optionsManager.GetConfigValue<int>("MetaEffectDur", OPTION_DEFAULT_EFFECT_META_TIMED_DUR);
-	m_metaEffectShortDur = g_optionsManager.GetConfigValue<int>("MetaShortEffectDur", OPTION_DEFAULT_EFFECT_META_SHORT_TIMED_DUR);
-
-	m_enableTwitchVoting = g_optionsManager.GetTwitchValue<bool>("EnableTwitchVoting", OPTION_DEFAULT_TWITCH_VOTING_ENABLED);
-
-	m_twitchOverlayMode = static_cast<TwitchOverlayMode>(g_optionsManager.GetTwitchValue<int>("TwitchVotingOverlayMode", OPTION_DEFAULT_TWITCH_OVERLAY_MODE));
-
-	Reset();
-}
-
-EffectDispatcher::~EffectDispatcher()
-{
-	ClearEffects();
-}
-
-void EffectDispatcher::DrawTimerBar()
-{
-	if (!m_enableNormalEffectDispatch)
-	{
-		return;
-	}
-
-	float percentage = FakeTimerBarPercentage > 0.f && FakeTimerBarPercentage <= 1.f ? FakeTimerBarPercentage : m_percentage;
-
-	// New Effect Bar
-	DRAW_RECT(.5f, .01f, 1.f, .021f, 0, 0, 0, 127, false);
-	DRAW_RECT(percentage * .5f, .01f, percentage, .018f, m_timerColor[0], m_timerColor[1], m_timerColor[2], 255, false);
-}
-
-// (kolyaventuri): Forces the name of the provided effect to change
-void EffectDispatcher::OverrideEffectName(const EffectType& effectType, std::string overrideName)
-{
-	for (ActiveEffect& effect : m_activeEffects) {
-		if (effect.EffectIdentifier.GetEffectType() == effectType) {
-			effect.FakeName = overrideName;
-		}
-	}
-}
-
-void EffectDispatcher::DrawEffectTexts()
-{
-	if (!m_enableNormalEffectDispatch)
-	{
-		return;
-	}
-
-	// Effect Texts
-	float y = .2f;
-	if (m_enableTwitchVoting && (m_twitchOverlayMode == TwitchOverlayMode::OVERLAY_INGAME || m_twitchOverlayMode == TwitchOverlayMode::OVERLAY_OBS))
-	{
-		y = .35f;
-	}
-
-	for (const ActiveEffect& effect : m_activeEffects)
-	{
-		const bool hasFake = !effect.FakeName.empty();
-
-		if ((effect.HideText && !hasFake) || (g_metaInfo.ShouldHideChaosUI && effect.EffectIdentifier.GetEffectType() != EFFECT_META_HIDE_CHAOS_UI)
-			|| (g_metaInfo.DisableChaos && effect.EffectIdentifier.GetEffectType() != EFFECT_META_NO_CHAOS))
-		{
-			continue;
-		}
-
-<<<<<<< HEAD
-		std::string name = effect.FakeName;
-		if (!effect.HideText || name.empty())
-		{
-			name = effect.Name;
-		}
-
-		BEGIN_TEXT_COMMAND_DISPLAY_TEXT("STRING");
-		ADD_TEXT_COMPONENT_SUBSTRING_PLAYER_NAME(name.c_str());
-		SET_TEXT_SCALE(.5f, .5f);
-		SET_TEXT_COLOUR(m_textColor[0], m_textColor[1], m_textColor[2], 255);
-		SET_TEXT_OUTLINE();
-		SET_TEXT_WRAP(.0f, .91f);
-		SET_TEXT_RIGHT_JUSTIFY(true);
-		END_TEXT_COMMAND_DISPLAY_TEXT(.91f, y, 0);
-=======
-		DrawScreenText(effect.Name, { .915f, y }, .47f, { m_textColor[0], m_textColor[1], m_textColor[2] }, true,
-			ScreenTextAdjust::RIGHT, { .0f, .915f });
->>>>>>> 81578de5
-
-		if (effect.Timer > 0)
-		{
-			DRAW_RECT(.96f, y + .0185f, .05f, .019f, 0, 0, 0, 127, false);
-			DRAW_RECT(.96f, y + .0185f, .048f * effect.Timer / effect.MaxTime, .017f, m_effectTimerColor[0], m_effectTimerColor[1],
-				m_effectTimerColor[2], 255, false);
-		}
-
-		y += .075f;
-	}
-}
-
-void EffectDispatcher::UpdateTimer()
-{
-	if (!m_enableNormalEffectDispatch)
-	{
-		return;
-	}
-
-	DWORD64 currentUpdateTime = GetTickCount64();
-
-	float delta = currentUpdateTime - m_timerTimer;
-
-	if (delta > 1000.f)
-	{
-		m_timerTimerRuns++;
-
-		m_timerTimer = currentUpdateTime;
-		delta = 0;
-	}
-
-	if ((m_percentage = (delta + (m_timerTimerRuns * 1000)) / (m_effectSpawnTime / g_metaInfo.TimerSpeedModifier * 1000)) > 1.f && m_dispatchEffectsOnTimer)
-	{
-		DispatchRandomEffect();
-
-		if (g_metaInfo.AdditionalEffectsToDispatch > 0)
-		{
-			for (int i = 0; i < g_metaInfo.AdditionalEffectsToDispatch; i++)
-			{
-				g_effectDispatcher->DispatchRandomEffect();
-			}
-		}
-
-		m_timerTimerRuns = 0;
-	}
-}
-
-void EffectDispatcher::OverrideTimerDontDispatch(bool state)
-{
-	m_dispatchEffectsOnTimer = !state;
-}
-
-void EffectDispatcher::UpdateEffects()
-{
-	ThreadManager::RunThreads();
-
-	// Don't continue if there are no enabled effects
-	if (g_enabledEffects.empty())
-	{
-		return;
-	}
-
-	for (ActiveEffect& effect : m_activeEffects)
-	{
-		if (effect.HideText && ThreadManager::HasThreadOnStartExecuted(effect.ThreadId))
-		{
-			effect.HideText = false;
-		}
-	}
-
-	DWORD64 currentUpdateTime = GetTickCount64();
-
-	if ((currentUpdateTime - m_effectsTimer) > 1000)
-	{
-		m_effectsTimer = currentUpdateTime;
-
-		int activeEffectsSize = m_activeEffects.size();
-		std::vector<ActiveEffect>::iterator it;
-		for (it = m_activeEffects.begin(); it != m_activeEffects.end(); )
-		{
-			ActiveEffect& effect = *it;
-			EffectData& effectData = g_enabledEffects.at(effect.EffectIdentifier);
-			if (effectData.IsMeta)
-			{
-				effect.Timer--;
-			} 
-			else
-			{
-				effect.Timer -= 1 / g_metaInfo.EffectDurationModifier;
-			}
-
-			if ((effect.MaxTime > 0 && effect.Timer <= 0)
-				|| ((!effectData.IsMeta)
-					&& (effect.Timer < -m_effectTimedDur + (activeEffectsSize > 3 ? ((activeEffectsSize - 3) * 20 < 160 ? (activeEffectsSize - 3) * 20 : 160) : 0))))
-			{
-				ThreadManager::StopThread(effect.ThreadId);
-
-				it = m_activeEffects.erase(it);
-			}
-			else
-			{
-				it++;
-			}
-		}
-	}
-}
-
-void EffectDispatcher::UpdateMetaEffects()
-{	
-	if (m_metaEffectsEnabled)
-	{
-		DWORD64 currentUpdateTime = GetTickCount64();
-		if (currentUpdateTime - m_metaTimer < 1000)
-		{
-			return;
-		}
-
-		m_metaTimer = currentUpdateTime;
-
-		if (--m_metaEffectTimer <= 0)
-		{
-			m_metaEffectTimer = m_metaEffectSpawnTime;
-
-			std::vector<std::tuple<EffectIdentifier, EffectData*>> availableMetaEffects;
-
-			float totalWeight = 0.f;
-			for (auto& pair : g_enabledEffects)
-			{
-				if (pair.second.IsMeta && pair.second.TimedType != EffectTimedType::TIMED_PERMANENT)
-				{
-					auto& [effectIdentifier, effectData] = pair;
-
-					totalWeight += GetEffectWeight(effectData);
-
-					availableMetaEffects.push_back(std::make_tuple(effectIdentifier, &pair.second));
-				}
-			}
-
-			if (!availableMetaEffects.empty()) 
-			{
-				// TODO: Stop duplicating effect weight logic everywhere
-				float chosen = g_random.GetRandomFloat(0.f, totalWeight);
-
-				totalWeight = 0.f;
-
-				const EffectIdentifier* targetEffectIdentifier = nullptr;
-				for (auto& pair : availableMetaEffects)
-				{
-					auto& [effectIdentifier, effectData] = pair;
-
-					totalWeight += GetEffectWeight(*effectData);
-
-					effectData->Weight += effectData->WeightMult;
-
-					if (!targetEffectIdentifier && chosen <= totalWeight)
-					{
-						targetEffectIdentifier = &effectIdentifier;
-					}
-				}
-
-				if (targetEffectIdentifier)
-				{
-					DispatchEffect(*targetEffectIdentifier, "(Meta)");
-				}
-			}
-			else
-			{
-				m_metaEffectsEnabled = false;
-				m_metaEffectTimer = INT_MAX;
-			}
-		}
-	}
-}
-
-void EffectDispatcher::DispatchEffect(const EffectIdentifier& effectIdentifier, const char* suffix)
-{
-	EffectData& effectData = g_enabledEffects.at(effectIdentifier);
-	if (effectData.TimedType == EffectTimedType::TIMED_PERMANENT)
-	{
-		return;
-	}
-
-	// Increase weight for all effects first
-	for (auto& pair : g_enabledEffects)
-	{
-		EffectData& effectData = pair.second;
-
-		if (!effectData.IsMeta)
-		{
-			effectData.Weight += effectData.WeightMult;
-		}
-	}
-
-	// Reset weight of this effect (or every effect in group) to reduce chance of same effect (group) happening multiple times in a row
-	if (effectData.EffectGroupType == EffectGroupType::NONE)
-	{
-		effectData.Weight = effectData.WeightMult;
-	}
-	else
-	{
-		for (auto& pair : g_enabledEffects)
-		{
-			if (pair.second.EffectGroupType == effectData.EffectGroupType)
-			{
-				pair.second.Weight = pair.second.WeightMult;
-			}
-		}
-	}
-
-	LOG("Dispatched effect \"" << effectData.Name << "\"");
-
-	// Check if timed effect already is active, reset timer if so
-	// Also check for incompatible effects
-	bool alreadyExists = false;
-
-	const std::vector<std::string>& incompatibleIds = effectData.IncompatibleIds;
-
-	std::vector<ActiveEffect>::iterator it;
-	for (it = m_activeEffects.begin(); it != m_activeEffects.end(); )
-	{
-		ActiveEffect& activeEffect = *it;
-
-		if (activeEffect.EffectIdentifier == effectIdentifier && effectData.TimedType != EffectTimedType::TIMED_UNK && effectData.TimedType != EffectTimedType::TIMED_NOTTIMED)
-		{
-			alreadyExists = true;
-			activeEffect.Timer = activeEffect.MaxTime;
-
-			break;
-		}
-
-		bool found = false;
-		if (std::find(incompatibleIds.begin(), incompatibleIds.end(), g_enabledEffects.at(activeEffect.EffectIdentifier).Id) != incompatibleIds.end())
-		{
-			found = true;
-		}
-
-		// Check if current effect is marked as incompatible in active effect
-		if (!found)
-		{
-			const std::vector<std::string>& activeIncompatibleIds = g_enabledEffects.at(activeEffect.EffectIdentifier).IncompatibleIds;
-
-			if (std::find(activeIncompatibleIds.begin(), activeIncompatibleIds.end(), effectData.Id) != activeIncompatibleIds.end())
-			{
-				found = true;
-			}
-		}
-
-		if (found)
-		{
-			ThreadManager::StopThread(activeEffect.ThreadId);
-
-			it = m_activeEffects.erase(it);
-		}
-		else
-		{
-			it++;
-		}
-	}
-
-	if (!alreadyExists)
-	{
-		RegisteredEffect* registeredEffect = GetRegisteredEffect(effectIdentifier);
-
-		if (registeredEffect)
-		{
-			std::ostringstream ossEffectName;
-			ossEffectName << (effectData.HasCustomName ? effectData.CustomName : effectData.Name);
-
-			std::ostringstream ossFakeEffectName;
-			ossFakeEffectName << effectData.FakeName;
-
-			if (suffix && strlen(suffix) > 0)
-			{
-				ossEffectName << " " << suffix;
-			}
-
-			ossEffectName << std::endl;
-
-			if (!g_metaInfo.ShouldHideChaosUI)
-			{
-				// Play global sound (if one exists)
-				// Workaround: Force no global sound for "Fake Crash" and "Fake Death"
-				if (effectIdentifier.GetEffectType() != EFFECT_MISC_CRASH && effectIdentifier.GetEffectType() != EFFECT_PLAYER_FAKEDEATH)
-				{
-					Mp3Manager::PlayChaosSoundFile("global_effectdispatch");
-				}
-
-				// Play a sound if corresponding .mp3 file exists
-				Mp3Manager::PlayChaosSoundFile(effectData.Id);
-			}
-
-			int effectTime = -1;
-			switch (effectData.TimedType)
-			{
-			case EffectTimedType::TIMED_NORMAL:
-				effectTime = effectData.IsMeta ? m_metaEffectTimedDur : m_effectTimedDur;
-				break;
-			case EffectTimedType::TIMED_SHORT:
-				effectTime = effectData.IsMeta ? m_metaEffectShortDur : m_effectTimedShortDur;
-				break;
-			case EffectTimedType::TIMED_CUSTOM:
-				effectTime = effectData.CustomTime;
-				break;
-			}
-
-			m_activeEffects.emplace_back(effectIdentifier, registeredEffect, ossEffectName.str(), ossFakeEffectName.str(), effectTime);
-		}
-	}
-
-	m_percentage = .0f;
-}
-
-void EffectDispatcher::DispatchRandomEffect(const char* suffix)
-{
-	if (!m_enableNormalEffectDispatch)
-	{
-		return;
-	}
-
-	std::unordered_map<EffectIdentifier, EffectData, EffectsIdentifierHasher> choosableEffects;
-	for (const auto& pair : g_enabledEffects)
-	{
-		const auto& [effectIdentifier, effectData] = pair;
-
-		if (effectData.TimedType != EffectTimedType::TIMED_PERMANENT && !effectData.IsMeta)
-		{
-			choosableEffects.emplace(effectIdentifier, effectData);
-		}
-	}
-
-	float totalWeight = 0.f;
-	for (const auto& pair : choosableEffects)
-	{
-		const EffectData& effectData = pair.second;
-
-		totalWeight += GetEffectWeight(effectData);
-	}
-
-	float chosen = g_random.GetRandomFloat(0.f, totalWeight);
-
-	totalWeight = 0.f;
-
-	const EffectIdentifier* targetEffectIdentifier = nullptr;
-	for (const auto& pair : choosableEffects)
-	{
-		const auto& [effectIdentifier, effectData] = pair;
-
-		totalWeight += GetEffectWeight(effectData);
-
-		if (chosen <= totalWeight)
-		{
-			targetEffectIdentifier = &effectIdentifier;
-
-			break;
-		}
-	}
-
-	if (targetEffectIdentifier)
-	{
-		DispatchEffect(*targetEffectIdentifier, suffix);
-	}
-}
-
-void EffectDispatcher::ClearEffects(bool includePermanent)
-{
-	ThreadManager::StopThreads();
-
-	if (includePermanent)
-	{
-		m_permanentEffects.clear();
-	}
-
-	m_activeEffects.clear();
-}
-
-void EffectDispatcher::ClearActiveEffects(EffectIdentifier exclude)
-{
-	for (std::vector<ActiveEffect>::iterator it = m_activeEffects.begin(); it != m_activeEffects.end(); )
-	{
-		const ActiveEffect& effect = *it;
-
-		if (effect.EffectIdentifier != exclude)
-		{
-			ThreadManager::StopThread(effect.ThreadId);
-
-			it = m_activeEffects.erase(it);
-		}
-		else
-		{
-			it++;
-		}
-	}
-}
-
-void EffectDispatcher::ClearMostRecentEffect()
-{
-	if (!m_activeEffects.empty())
-	{
-		const ActiveEffect& mostRecentEffect = m_activeEffects[m_activeEffects.size() - 1];
-
-		if (mostRecentEffect.Timer > 0)
-		{
-			ThreadManager::StopThread(mostRecentEffect.ThreadId);
-
-			m_activeEffects.erase(m_activeEffects.end() - 1);
-		}
-	}
-}
-
-void EffectDispatcher::Reset()
-{
-	ClearEffects();
-	ResetTimer();
-
-	m_enableNormalEffectDispatch = false;
-	m_metaEffectsEnabled = true;
-	m_metaEffectTimer = m_metaEffectSpawnTime;
-	m_metaTimer = GetTickCount64();
-
-	for (const auto& pair : g_enabledEffects)
-	{
-		if (pair.second.TimedType == EffectTimedType::TIMED_PERMANENT)
-		{
-			// Always run permanent timed effects in background
-			RegisteredEffect* registeredEffect = GetRegisteredEffect(pair.first);
-
-			if (registeredEffect)
-			{
-				m_permanentEffects.push_back(registeredEffect);
-
-				ThreadManager::CreateThread(registeredEffect, true);
-			}
-		}
-		else
-		{
-			// There's at least 1 enabled non-permanent effect, enable timer
-			m_enableNormalEffectDispatch = true;
-		}
-	}
-}
-
-void EffectDispatcher::ResetTimer()
-{
-	m_timerTimer = GetTickCount64();
-	m_timerTimerRuns = 0;
-	m_effectsTimer = GetTickCount64();
+#include "stdafx.h"
+
+EffectDispatcher::EffectDispatcher(const std::array<int, 3>& timerColor, const std::array<int, 3>& textColor, const std::array<int, 3>& effectTimerColor)
+	: m_timerColor(timerColor), m_textColor(textColor), m_effectTimerColor(effectTimerColor)
+{
+	m_effectSpawnTime = g_optionsManager.GetConfigValue<int>("NewEffectSpawnTime", OPTION_DEFAULT_EFFECT_SPAWN_TIME);
+	m_effectTimedDur = g_optionsManager.GetConfigValue<int>("EffectTimedDur", OPTION_DEFAULT_EFFECT_TIMED_DUR);
+	m_effectTimedShortDur = g_optionsManager.GetConfigValue<int>("EffectTimedShortDur", OPTION_DEFAULT_EFFECT_SHORT_TIMED_DUR);
+
+	m_metaEffectSpawnTime = g_optionsManager.GetConfigValue<int>("NewMetaEffectSpawnTime", OPTION_DEFAULT_EFFECT_META_SPAWN_TIME);
+	m_metaEffectTimedDur = g_optionsManager.GetConfigValue<int>("MetaEffectDur", OPTION_DEFAULT_EFFECT_META_TIMED_DUR);
+	m_metaEffectShortDur = g_optionsManager.GetConfigValue<int>("MetaShortEffectDur", OPTION_DEFAULT_EFFECT_META_SHORT_TIMED_DUR);
+
+	m_enableTwitchVoting = g_optionsManager.GetTwitchValue<bool>("EnableTwitchVoting", OPTION_DEFAULT_TWITCH_VOTING_ENABLED);
+
+	m_twitchOverlayMode = static_cast<TwitchOverlayMode>(g_optionsManager.GetTwitchValue<int>("TwitchVotingOverlayMode", OPTION_DEFAULT_TWITCH_OVERLAY_MODE));
+
+	Reset();
+}
+
+EffectDispatcher::~EffectDispatcher()
+{
+	ClearEffects();
+}
+
+void EffectDispatcher::DrawTimerBar()
+{
+	if (!m_enableNormalEffectDispatch)
+	{
+		return;
+	}
+
+	float percentage = FakeTimerBarPercentage > 0.f && FakeTimerBarPercentage <= 1.f ? FakeTimerBarPercentage : m_percentage;
+
+	// New Effect Bar
+	DRAW_RECT(.5f, .01f, 1.f, .021f, 0, 0, 0, 127, false);
+	DRAW_RECT(percentage * .5f, .01f, percentage, .018f, m_timerColor[0], m_timerColor[1], m_timerColor[2], 255, false);
+}
+
+// (kolyaventuri): Forces the name of the provided effect to change
+void EffectDispatcher::OverrideEffectName(const EffectType& effectType, std::string overrideName)
+{
+	for (ActiveEffect& effect : m_activeEffects) {
+		if (effect.EffectIdentifier.GetEffectType() == effectType) {
+			effect.FakeName = overrideName;
+		}
+	}
+}
+
+void EffectDispatcher::DrawEffectTexts()
+{
+	if (!m_enableNormalEffectDispatch)
+	{
+		return;
+	}
+
+	// Effect Texts
+	float y = .2f;
+	if (m_enableTwitchVoting && (m_twitchOverlayMode == TwitchOverlayMode::OVERLAY_INGAME || m_twitchOverlayMode == TwitchOverlayMode::OVERLAY_OBS))
+	{
+		y = .35f;
+	}
+
+	for (const ActiveEffect& effect : m_activeEffects)
+	{
+		const bool hasFake = !effect.FakeName.empty();
+
+		if ((effect.HideText && !hasFake) || (g_metaInfo.ShouldHideChaosUI && effect.EffectIdentifier.GetEffectType() != EFFECT_META_HIDE_CHAOS_UI)
+			|| (g_metaInfo.DisableChaos && effect.EffectIdentifier.GetEffectType() != EFFECT_META_NO_CHAOS))
+		{
+			continue;
+		}
+
+		std::string name = effect.FakeName;
+		if (!effect.HideText || name.empty())
+		{
+			name = effect.Name;
+		}
+
+		DrawScreenText(name, { .915f, y }, .47f, { m_textColor[0], m_textColor[1], m_textColor[2] }, true,
+			ScreenTextAdjust::RIGHT, { .0f, .915f });
+
+		if (effect.Timer > 0)
+		{
+			DRAW_RECT(.96f, y + .0185f, .05f, .019f, 0, 0, 0, 127, false);
+			DRAW_RECT(.96f, y + .0185f, .048f * effect.Timer / effect.MaxTime, .017f, m_effectTimerColor[0], m_effectTimerColor[1],
+				m_effectTimerColor[2], 255, false);
+		}
+
+		y += .075f;
+	}
+}
+
+void EffectDispatcher::UpdateTimer()
+{
+	if (!m_enableNormalEffectDispatch)
+	{
+		return;
+	}
+
+	DWORD64 currentUpdateTime = GetTickCount64();
+
+	float delta = currentUpdateTime - m_timerTimer;
+
+	if (delta > 1000.f)
+	{
+		m_timerTimerRuns++;
+
+		m_timerTimer = currentUpdateTime;
+		delta = 0;
+	}
+
+	if ((m_percentage = (delta + (m_timerTimerRuns * 1000)) / (m_effectSpawnTime / g_metaInfo.TimerSpeedModifier * 1000)) > 1.f && m_dispatchEffectsOnTimer)
+	{
+		DispatchRandomEffect();
+
+		if (g_metaInfo.AdditionalEffectsToDispatch > 0)
+		{
+			for (int i = 0; i < g_metaInfo.AdditionalEffectsToDispatch; i++)
+			{
+				g_effectDispatcher->DispatchRandomEffect();
+			}
+		}
+
+		m_timerTimerRuns = 0;
+	}
+}
+
+void EffectDispatcher::OverrideTimerDontDispatch(bool state)
+{
+	m_dispatchEffectsOnTimer = !state;
+}
+
+void EffectDispatcher::UpdateEffects()
+{
+	ThreadManager::RunThreads();
+
+	// Don't continue if there are no enabled effects
+	if (g_enabledEffects.empty())
+	{
+		return;
+	}
+
+	for (ActiveEffect& effect : m_activeEffects)
+	{
+		if (effect.HideText && ThreadManager::HasThreadOnStartExecuted(effect.ThreadId))
+		{
+			effect.HideText = false;
+		}
+	}
+
+	DWORD64 currentUpdateTime = GetTickCount64();
+
+	if ((currentUpdateTime - m_effectsTimer) > 1000)
+	{
+		m_effectsTimer = currentUpdateTime;
+
+		int activeEffectsSize = m_activeEffects.size();
+		std::vector<ActiveEffect>::iterator it;
+		for (it = m_activeEffects.begin(); it != m_activeEffects.end(); )
+		{
+			ActiveEffect& effect = *it;
+			EffectData& effectData = g_enabledEffects.at(effect.EffectIdentifier);
+			if (effectData.IsMeta)
+			{
+				effect.Timer--;
+			} 
+			else
+			{
+				effect.Timer -= 1 / g_metaInfo.EffectDurationModifier;
+			}
+
+			if ((effect.MaxTime > 0 && effect.Timer <= 0)
+				|| ((!effectData.IsMeta)
+					&& (effect.Timer < -m_effectTimedDur + (activeEffectsSize > 3 ? ((activeEffectsSize - 3) * 20 < 160 ? (activeEffectsSize - 3) * 20 : 160) : 0))))
+			{
+				ThreadManager::StopThread(effect.ThreadId);
+
+				it = m_activeEffects.erase(it);
+			}
+			else
+			{
+				it++;
+			}
+		}
+	}
+}
+
+void EffectDispatcher::UpdateMetaEffects()
+{	
+	if (m_metaEffectsEnabled)
+	{
+		DWORD64 currentUpdateTime = GetTickCount64();
+		if (currentUpdateTime - m_metaTimer < 1000)
+		{
+			return;
+		}
+
+		m_metaTimer = currentUpdateTime;
+
+		if (--m_metaEffectTimer <= 0)
+		{
+			m_metaEffectTimer = m_metaEffectSpawnTime;
+
+			std::vector<std::tuple<EffectIdentifier, EffectData*>> availableMetaEffects;
+
+			float totalWeight = 0.f;
+			for (auto& pair : g_enabledEffects)
+			{
+				if (pair.second.IsMeta && pair.second.TimedType != EffectTimedType::TIMED_PERMANENT)
+				{
+					auto& [effectIdentifier, effectData] = pair;
+
+					totalWeight += GetEffectWeight(effectData);
+
+					availableMetaEffects.push_back(std::make_tuple(effectIdentifier, &pair.second));
+				}
+			}
+
+			if (!availableMetaEffects.empty()) 
+			{
+				// TODO: Stop duplicating effect weight logic everywhere
+				float chosen = g_random.GetRandomFloat(0.f, totalWeight);
+
+				totalWeight = 0.f;
+
+				const EffectIdentifier* targetEffectIdentifier = nullptr;
+				for (auto& pair : availableMetaEffects)
+				{
+					auto& [effectIdentifier, effectData] = pair;
+
+					totalWeight += GetEffectWeight(*effectData);
+
+					effectData->Weight += effectData->WeightMult;
+
+					if (!targetEffectIdentifier && chosen <= totalWeight)
+					{
+						targetEffectIdentifier = &effectIdentifier;
+					}
+				}
+
+				if (targetEffectIdentifier)
+				{
+					DispatchEffect(*targetEffectIdentifier, "(Meta)");
+				}
+			}
+			else
+			{
+				m_metaEffectsEnabled = false;
+				m_metaEffectTimer = INT_MAX;
+			}
+		}
+	}
+}
+
+void EffectDispatcher::DispatchEffect(const EffectIdentifier& effectIdentifier, const char* suffix)
+{
+	EffectData& effectData = g_enabledEffects.at(effectIdentifier);
+	if (effectData.TimedType == EffectTimedType::TIMED_PERMANENT)
+	{
+		return;
+	}
+
+	// Increase weight for all effects first
+	for (auto& pair : g_enabledEffects)
+	{
+		EffectData& effectData = pair.second;
+
+		if (!effectData.IsMeta)
+		{
+			effectData.Weight += effectData.WeightMult;
+		}
+	}
+
+	// Reset weight of this effect (or every effect in group) to reduce chance of same effect (group) happening multiple times in a row
+	if (effectData.EffectGroupType == EffectGroupType::NONE)
+	{
+		effectData.Weight = effectData.WeightMult;
+	}
+	else
+	{
+		for (auto& pair : g_enabledEffects)
+		{
+			if (pair.second.EffectGroupType == effectData.EffectGroupType)
+			{
+				pair.second.Weight = pair.second.WeightMult;
+			}
+		}
+	}
+
+	LOG("Dispatched effect \"" << effectData.Name << "\"");
+
+	// Check if timed effect already is active, reset timer if so
+	// Also check for incompatible effects
+	bool alreadyExists = false;
+
+	const std::vector<std::string>& incompatibleIds = effectData.IncompatibleIds;
+
+	std::vector<ActiveEffect>::iterator it;
+	for (it = m_activeEffects.begin(); it != m_activeEffects.end(); )
+	{
+		ActiveEffect& activeEffect = *it;
+
+		if (activeEffect.EffectIdentifier == effectIdentifier && effectData.TimedType != EffectTimedType::TIMED_UNK && effectData.TimedType != EffectTimedType::TIMED_NOTTIMED)
+		{
+			alreadyExists = true;
+			activeEffect.Timer = activeEffect.MaxTime;
+
+			break;
+		}
+
+		bool found = false;
+		if (std::find(incompatibleIds.begin(), incompatibleIds.end(), g_enabledEffects.at(activeEffect.EffectIdentifier).Id) != incompatibleIds.end())
+		{
+			found = true;
+		}
+
+		// Check if current effect is marked as incompatible in active effect
+		if (!found)
+		{
+			const std::vector<std::string>& activeIncompatibleIds = g_enabledEffects.at(activeEffect.EffectIdentifier).IncompatibleIds;
+
+			if (std::find(activeIncompatibleIds.begin(), activeIncompatibleIds.end(), effectData.Id) != activeIncompatibleIds.end())
+			{
+				found = true;
+			}
+		}
+
+		if (found)
+		{
+			ThreadManager::StopThread(activeEffect.ThreadId);
+
+			it = m_activeEffects.erase(it);
+		}
+		else
+		{
+			it++;
+		}
+	}
+
+	if (!alreadyExists)
+	{
+		RegisteredEffect* registeredEffect = GetRegisteredEffect(effectIdentifier);
+
+		if (registeredEffect)
+		{
+			std::ostringstream ossEffectName;
+			ossEffectName << (effectData.HasCustomName ? effectData.CustomName : effectData.Name);
+
+			std::ostringstream ossFakeEffectName;
+			ossFakeEffectName << effectData.FakeName;
+
+			if (suffix && strlen(suffix) > 0)
+			{
+				ossEffectName << " " << suffix;
+			}
+
+			ossEffectName << std::endl;
+
+			if (!g_metaInfo.ShouldHideChaosUI)
+			{
+				// Play global sound (if one exists)
+				// Workaround: Force no global sound for "Fake Crash" and "Fake Death"
+				if (effectIdentifier.GetEffectType() != EFFECT_MISC_CRASH && effectIdentifier.GetEffectType() != EFFECT_PLAYER_FAKEDEATH)
+				{
+					Mp3Manager::PlayChaosSoundFile("global_effectdispatch");
+				}
+
+				// Play a sound if corresponding .mp3 file exists
+				Mp3Manager::PlayChaosSoundFile(effectData.Id);
+			}
+
+			int effectTime = -1;
+			switch (effectData.TimedType)
+			{
+			case EffectTimedType::TIMED_NORMAL:
+				effectTime = effectData.IsMeta ? m_metaEffectTimedDur : m_effectTimedDur;
+				break;
+			case EffectTimedType::TIMED_SHORT:
+				effectTime = effectData.IsMeta ? m_metaEffectShortDur : m_effectTimedShortDur;
+				break;
+			case EffectTimedType::TIMED_CUSTOM:
+				effectTime = effectData.CustomTime;
+				break;
+			}
+
+			m_activeEffects.emplace_back(effectIdentifier, registeredEffect, ossEffectName.str(), ossFakeEffectName.str(), effectTime);
+		}
+	}
+
+	m_percentage = .0f;
+}
+
+void EffectDispatcher::DispatchRandomEffect(const char* suffix)
+{
+	if (!m_enableNormalEffectDispatch)
+	{
+		return;
+	}
+
+	std::unordered_map<EffectIdentifier, EffectData, EffectsIdentifierHasher> choosableEffects;
+	for (const auto& pair : g_enabledEffects)
+	{
+		const auto& [effectIdentifier, effectData] = pair;
+
+		if (effectData.TimedType != EffectTimedType::TIMED_PERMANENT && !effectData.IsMeta)
+		{
+			choosableEffects.emplace(effectIdentifier, effectData);
+		}
+	}
+
+	float totalWeight = 0.f;
+	for (const auto& pair : choosableEffects)
+	{
+		const EffectData& effectData = pair.second;
+
+		totalWeight += GetEffectWeight(effectData);
+	}
+
+	float chosen = g_random.GetRandomFloat(0.f, totalWeight);
+
+	totalWeight = 0.f;
+
+	const EffectIdentifier* targetEffectIdentifier = nullptr;
+	for (const auto& pair : choosableEffects)
+	{
+		const auto& [effectIdentifier, effectData] = pair;
+
+		totalWeight += GetEffectWeight(effectData);
+
+		if (chosen <= totalWeight)
+		{
+			targetEffectIdentifier = &effectIdentifier;
+
+			break;
+		}
+	}
+
+	if (targetEffectIdentifier)
+	{
+		DispatchEffect(*targetEffectIdentifier, suffix);
+	}
+}
+
+void EffectDispatcher::ClearEffects(bool includePermanent)
+{
+	ThreadManager::StopThreads();
+
+	if (includePermanent)
+	{
+		m_permanentEffects.clear();
+	}
+
+	m_activeEffects.clear();
+}
+
+void EffectDispatcher::ClearActiveEffects(EffectIdentifier exclude)
+{
+	for (std::vector<ActiveEffect>::iterator it = m_activeEffects.begin(); it != m_activeEffects.end(); )
+	{
+		const ActiveEffect& effect = *it;
+
+		if (effect.EffectIdentifier != exclude)
+		{
+			ThreadManager::StopThread(effect.ThreadId);
+
+			it = m_activeEffects.erase(it);
+		}
+		else
+		{
+			it++;
+		}
+	}
+}
+
+void EffectDispatcher::ClearMostRecentEffect()
+{
+	if (!m_activeEffects.empty())
+	{
+		const ActiveEffect& mostRecentEffect = m_activeEffects[m_activeEffects.size() - 1];
+
+		if (mostRecentEffect.Timer > 0)
+		{
+			ThreadManager::StopThread(mostRecentEffect.ThreadId);
+
+			m_activeEffects.erase(m_activeEffects.end() - 1);
+		}
+	}
+}
+
+void EffectDispatcher::Reset()
+{
+	ClearEffects();
+	ResetTimer();
+
+	m_enableNormalEffectDispatch = false;
+	m_metaEffectsEnabled = true;
+	m_metaEffectTimer = m_metaEffectSpawnTime;
+	m_metaTimer = GetTickCount64();
+
+	for (const auto& pair : g_enabledEffects)
+	{
+		if (pair.second.TimedType == EffectTimedType::TIMED_PERMANENT)
+		{
+			// Always run permanent timed effects in background
+			RegisteredEffect* registeredEffect = GetRegisteredEffect(pair.first);
+
+			if (registeredEffect)
+			{
+				m_permanentEffects.push_back(registeredEffect);
+
+				ThreadManager::CreateThread(registeredEffect, true);
+			}
+		}
+		else
+		{
+			// There's at least 1 enabled non-permanent effect, enable timer
+			m_enableNormalEffectDispatch = true;
+		}
+	}
+}
+
+void EffectDispatcher::ResetTimer()
+{
+	m_timerTimer = GetTickCount64();
+	m_timerTimerRuns = 0;
+	m_effectsTimer = GetTickCount64();
 }