--- conflicted
+++ resolved
@@ -1,202 +1,199 @@
-﻿<?xml version="1.0" encoding="utf-8"?>
-<Project ToolsVersion="4.0" xmlns="http://schemas.microsoft.com/developer/msbuild/2003">
-  <ItemGroup>
-    <ClCompile Include="DebugMenu.cpp" />
-    <ClCompile Include="dllmain.cpp" />
-    <ClCompile Include="EffectDispatcher.cpp" />
-    <ClCompile Include="Effects\db\Misc\MiscAnimPostFXController.cpp" />
-    <ClCompile Include="Effects\db\Misc\MiscBlackout.cpp" />
-    <ClCompile Include="Effects\db\Misc\MiscEarthquake.cpp" />
-    <ClCompile Include="Effects\db\Misc\MiscEverythingFacePlayer.cpp" />
-    <ClCompile Include="Effects\db\Misc\MiscFireworks.cpp" />
-    <ClCompile Include="Effects\db\Misc\MiscForcedFP.cpp" />
-    <ClCompile Include="Effects\db\Misc\MiscGravityController.cpp" />
-    <ClCompile Include="Effects\db\Misc\MiscHeatVision.cpp" />
-    <ClCompile Include="Effects\db\Misc\MiscIntenseMusic.cpp" />
-    <ClCompile Include="Effects\db\Misc\MiscInvertVelocity.cpp" />
-    <ClCompile Include="Effects\db\Misc\MiscLesterScaleform.cpp" />
-    <ClCompile Include="Effects\db\Misc\MiscLowPoly.cpp" />
-    <ClCompile Include="Effects\db\Misc\MiscMeteorRain.cpp" />
-    <ClCompile Include="Effects\db\Misc\MiscMidasTouch.cpp" />
-    <ClCompile Include="Effects\db\Misc\MiscMoneyRain.cpp" />
-    <ClCompile Include="Effects\db\Misc\MiscNightVision.cpp" />
-    <ClCompile Include="Effects\db\Misc\MiscNoHUD.cpp" />
-    <ClCompile Include="Effects\db\Misc\MiscNoPhone.cpp" />
-    <ClCompile Include="Effects\db\Misc\MiscNoRadar.cpp" />
-    <ClCompile Include="Effects\db\Misc\MiscNothing.cpp" />
-    <ClCompile Include="Effects\db\Misc\MiscOneShot.cpp" />
-    <ClCompile Include="Effects\db\Misc\MiscRainbowWeps.cpp" />
-    <ClCompile Include="Effects\db\Misc\MiscRollCredits.cpp" />
-    <ClCompile Include="Effects\db\Peds\PedsIntoRandomVehs.cpp" />
-    <ClCompile Include="Effects\db\Player\PlayerWantedController.cpp" />
-    <ClCompile Include="Effects\db\Weather\WeatherSnow.cpp" />
-    <ClCompile Include="Effects\db\Misc\MiscSpawnController.cpp" />
-    <ClCompile Include="Effects\db\Misc\MiscTimecycModifierController.cpp" />
-    <ClCompile Include="Effects\db\Misc\MiscTotalChaos.cpp" />
-    <ClCompile Include="Effects\db\Misc\MiscWhaleRain.cpp" />
-    <ClCompile Include="Effects\db\Peds\PedsAimbot.cpp" />
-    <ClCompile Include="Effects\db\Peds\PedsAttackPlayer.cpp" />
-    <ClCompile Include="Effects\db\Peds\PedsCops.cpp" />
-    <ClCompile Include="Effects\db\Peds\PedsDrivebyPlayer.cpp" />
-    <ClCompile Include="Effects\db\Peds\PedsEveryoneWepController.cpp" />
-    <ClCompile Include="Effects\db\Peds\PedsExplosive.cpp" />
-    <ClCompile Include="Effects\db\Peds\PedsFollowPlayer.cpp" />
-    <ClCompile Include="Effects\db\Peds\PedsFrozen.cpp" />
-    <ClCompile Include="Effects\db\Peds\PedsIgniteNearby.cpp" />
-    <ClCompile Include="Effects\db\Peds\PedsInTheHood.cpp" />
-    <ClCompile Include="Effects\db\Peds\PedsInvinciblePeds.cpp" />
-    <ClCompile Include="Effects\db\Peds\PedsInvisiblePeds.cpp" />
-    <ClCompile Include="Effects\db\Peds\PedsJumpy.cpp" />
-    <ClCompile Include="Effects\db\Peds\PedsLaunchNearbyPeds.cpp" />
-    <ClCompile Include="Effects\db\Peds\PedsMinDamage.cpp" />
-    <ClCompile Include="Effects\db\Peds\PedsNearbyFlee.cpp" />
-    <ClCompile Include="Effects\db\Peds\PedsNoRagdoll.cpp" />
-    <ClCompile Include="Effects\db\Peds\PedsObliterateNearby.cpp" />
-    <ClCompile Include="Effects\db\Peds\PedsOHKO.cpp" />
-    <ClCompile Include="Effects\db\Peds\PedsPhones.cpp" />
-    <ClCompile Include="Effects\db\Peds\PedsRagdoll.cpp" />
-    <ClCompile Include="Effects\db\Peds\PedsRagdollOnTouch.cpp" />
-    <ClCompile Include="Effects\db\Peds\PedsReviveNearby.cpp" />
-    <ClCompile Include="Effects\db\Peds\PedsRiot.cpp" />
-    <ClCompile Include="Effects\db\Peds\PedsScooterBrothers.cpp" />
-    <ClCompile Include="Effects\db\Peds\PedsSpawnAngryAlien.cpp" />
-    <ClCompile Include="Effects\db\Peds\PedsSpawnAngryJesus.cpp" />
-    <ClCompile Include="Effects\db\Peds\PedsSpawnAngryJesus2.cpp" />
-    <ClCompile Include="Effects\db\Peds\PedsSpawnCompanionBrad.cpp" />
-    <ClCompile Include="Effects\db\Peds\PedsSpawnCompanionChimp.cpp" />
-    <ClCompile Include="Effects\db\Peds\PedsSpawnCompanionChop.cpp" />
-    <ClCompile Include="Effects\db\Peds\PedsSpawnCompanionRandom.cpp" />
-    <ClCompile Include="Effects\db\Peds\PedsSpawnDancingApes.cpp" />
-    <ClCompile Include="Effects\db\Peds\PedsSpawnFanCats.cpp" />
-    <ClCompile Include="Effects\db\Peds\PedsSpawnHostileRandom.cpp" />
-    <ClCompile Include="Effects\db\Peds\PedsSpawnImpotentRage.cpp" />
-    <ClCompile Include="Effects\db\Peds\PedsSpeechController.cpp" />
-    <ClCompile Include="Effects\db\Peds\PedsStripWeapons.cpp" />
-    <ClCompile Include="Effects\db\Peds\PedsTpRandomPedsPlayerVeh.cpp" />
-    <ClCompile Include="Effects\db\Peds\PedsZombies.cpp" />
-    <ClCompile Include="Effects\db\Player\PlayerBlind.cpp" />
-    <ClCompile Include="Effects\db\Player\PlayerAutopilot.cpp" />
-    <ClCompile Include="Effects\db\Player\PlayerClone.cpp" />
-    <ClCompile Include="Effects\db\Player\PlayerDrunk.cpp" />
-    <ClCompile Include="Effects\db\Peds\PedsExitVeh.cpp" />
-    <ClCompile Include="Effects\db\Player\PlayerHesoyam.cpp" />
-    <ClCompile Include="Effects\db\Player\PlayerIgnitePlayer.cpp" />
-    <ClCompile Include="Effects\db\Player\PlayerInvincibility.cpp" />
-    <ClCompile Include="Effects\db\Player\PlayerLaunchUp.cpp" />
-    <ClCompile Include="Effects\db\Player\PlayerPoor.cpp" />
-    <ClCompile Include="Effects\db\Player\PlayerNoMovFB.cpp" />
-    <ClCompile Include="Effects\db\Player\PlayerNoMovLR.cpp" />
-    <ClCompile Include="Effects\db\Player\PlayerNoSpecial.cpp" />
-    <ClCompile Include="Effects\db\Player\PlayerRagdoll.cpp" />
-    <ClCompile Include="Effects\db\Player\PlayerRagdollOnShot.cpp" />
-    <ClCompile Include="Effects\db\Player\PlayerRandomClothes.cpp" />
-    <ClCompile Include="Effects\db\Player\PlayerSetIntoClosestVeh.cpp" />
-    <ClCompile Include="Effects\db\Player\PlayerSetIntoRandomVeh.cpp" />
-    <ClCompile Include="Effects\db\Player\PlayerSuicide.cpp" />
-    <ClCompile Include="Effects\db\Player\PlayerTpController.cpp" />
-    <ClCompile Include="Effects\db\Player\PlayerTpEverything.cpp" />
-    <ClCompile Include="Effects\db\Player\PlayerWeaponGiver.cpp" />
-    <ClCompile Include="Effects\db\Player\PlayerWeaponLock.cpp" />
-    <ClCompile Include="Effects\db\Time\TimeController.cpp" />
-    <ClCompile Include="Effects\db\Time\TimeGameSpeedController.cpp" />
-    <ClCompile Include="Effects\db\Vehs\Vehs30mphLimit.cpp" />
-    <ClCompile Include="Effects\db\Vehs\VehsAllHorn.cpp" />
-    <ClCompile Include="Effects\db\Vehs\VehsAllVehsLaunchUp.cpp" />
-    <ClCompile Include="Effects\db\Vehs\VehsCinematicCam.cpp" />
-    <ClCompile Include="Effects\db\Vehs\VehsColorController.cpp" />
-    <ClCompile Include="Effects\db\Vehs\VehsEngineMultiplierController.cpp" />
-    <ClCompile Include="Effects\db\Vehs\VehsExplodeNearby.cpp" />
-    <ClCompile Include="Effects\db\Vehs\VehsFullAccel.cpp" />
-    <ClCompile Include="Effects\db\Vehs\VehsHonkBoosting.cpp" />
-    <ClCompile Include="Effects\db\Vehs\VehsInvincible.cpp" />
-    <ClCompile Include="Effects\db\Vehs\VehsInvisible.cpp" />
-    <ClCompile Include="Effects\db\Vehs\VehsJesusTakeTheWheel.cpp" />
-    <ClCompile Include="Effects\db\Vehs\VehsJumpy.cpp" />
-    <ClCompile Include="Effects\db\Vehs\VehsLockAll.cpp" />
-    <ClCompile Include="Effects\db\Vehs\VehsNoBrakes.cpp" />
-    <ClCompile Include="Effects\db\Vehs\VehsOneHitKO.cpp" />
-    <ClCompile Include="Effects\db\Vehs\VehsPlayerVehDespawn.cpp" />
-    <ClCompile Include="Effects\db\Player\PlayerRandomVehSeat.cpp" />
-    <ClCompile Include="Effects\db\Vehs\VehsPopTiresRandom.cpp" />
-    <ClCompile Include="Effects\db\Vehs\VehsRotAll.cpp" />
-    <ClCompile Include="Effects\db\Vehs\VehsSpamDoors.cpp" />
-    <ClCompile Include="Effects\db\Vehs\VehsSpeedMin.cpp" />
-    <ClCompile Include="Effects\db\Vehs\VehsTriggerAlarm.cpp" />
-    <ClCompile Include="Effects\db\Vehs\VehsNoGrav.cpp" />
-    <ClCompile Include="Effects\db\Vehs\VehsNoTraffic.cpp" />
-    <ClCompile Include="Effects\db\Vehs\VehsBreakDoors.cpp" />
-    <ClCompile Include="Effects\db\Vehs\VehsPlayerVehExplode.cpp" />
-    <ClCompile Include="Effects\db\Vehs\VehsKillEngine.cpp" />
-    <ClCompile Include="Effects\db\Vehs\VehsPlayerVehLock.cpp" />
-    <ClCompile Include="Effects\db\Vehs\VehsPopTires.cpp" />
-    <ClCompile Include="Effects\db\Vehs\VehsUpgradeController.cpp" />
-    <ClCompile Include="Effects\db\Vehs\VehsTirePoppin.cpp" />
-    <ClCompile Include="Effects\db\Vehs\VehsSlipperyVehs.cpp" />
-    <ClCompile Include="Effects\db\Vehs\VehsSpawner.cpp" />
-    <ClCompile Include="Effects\db\Vehs\VehsSpawnIESultan.cpp" />
-    <ClCompile Include="Effects\db\Weather\WeatherController.cpp" />
-    <ClCompile Include="Main.cpp" />
-    <ClCompile Include="Memory\Memory.cpp" />
-    <ClCompile Include="OptionsFile.cpp" />
-    <ClCompile Include="stdafx.cpp" />
-    <ClCompile Include="TwitchVoting.cpp" />
-    <ClCompile Include="Mp3Manager.cpp" />
-    <ClCompile Include="Effects\db\Peds\PedsBlind.cpp" />
-    <ClCompile Include="Effects\db\Peds\PedsTPGuns.cpp" />
-    <ClCompile Include="Effects\db\Peds\PedsCatGuns.cpp" />
-    <ClCompile Include="Effects\db\Player\PlayerSuperRunJump.cpp" />
-    <ClCompile Include="Effects\db\Player\PlayerNoSprintJump.cpp" />
-    <ClCompile Include="Effects\db\Misc\MiscLag.cpp" />
-    <ClCompile Include="Effects\db\Vehs\VehsRepairAll.cpp" />
-    <ClCompile Include="Memory\Hooks\Hook.cpp" />
-    <ClCompile Include="Effects\db\Misc\MiscOilLeaks.cpp" />
-    <ClCompile Include="Effects\db\Peds\PedsFogOfWar.cpp" />
-    <ClCompile Include="Util\PoolSpawner.cpp" />
-    <ClCompile Include="Effects\db\Vehs\VehsGTAOTraffic.cpp" />
-    <ClCompile Include="Effects\db\Player\PlayerHeavyRecoil.cpp" />
-    <ClCompile Include="Effects\db\Player\PlayerKeepRunning.cpp" />
-    <ClCompile Include="Effects\db\Misc\MiscForcefield.cpp" />
-    <ClCompile Include="Effects\db\Vehs\VehsWeapons.cpp" />
-    <ClCompile Include="Effects\db\Misc\MiscAirstrike.cpp" />
-<<<<<<< HEAD
-    <ClCompile Include="Effects\db\Misc\MiscReplaceVehicle.cpp" />
-=======
-    <ClCompile Include="Effects\db\Peds\PedsExplosiveCombat.cpp" />
->>>>>>> 574a1dff
-  </ItemGroup>
-  <ItemGroup>
-    <ClInclude Include="DebugMenu.h" />
-    <ClInclude Include="EffectDispatcher.h" />
-    <ClInclude Include="Effects\EffectHandler.h" />
-    <ClInclude Include="Effects\Effect.h" />
-    <ClInclude Include="Effects\EffectsInfo.h" />
-    <ClInclude Include="Main.h" />
-    <ClInclude Include="Memory\Gravity.h" />
-    <ClInclude Include="Memory\Handle.h" />
-    <ClInclude Include="Memory\Memory.h" />
-    <ClInclude Include="Memory\Snow.h" />
-    <ClInclude Include="Memory\Vehicle.h" />
-    <ClInclude Include="Memory\WeaponPool.h" />
-    <ClInclude Include="nativesNoNamespaces.h" />
-    <ClInclude Include="OptionsFile.h" />
-    <ClInclude Include="Random.h" />
-    <ClInclude Include="stdafx.h" />
-    <ClInclude Include="TwitchVoting.h" />
-    <ClInclude Include="Util\EntityIterator.h" />
-    <ClInclude Include="Util\Model.h" />
-    <ClInclude Include="Mp3Manager.h" />
-    <ClInclude Include="Util\TryParse.h" />
-    <ClInclude Include="Util\Player.h" />
-    <ClInclude Include="Util\Vehicle.h" />
-    <ClInclude Include="Memory\Hooks\Hook.h" />
-    <ClInclude Include="Util\PoolSpawner.h" />
-    <ClInclude Include="Memory\PedModels.h" />
-  </ItemGroup>
-  <ItemGroup>
-    <Library Include="..\vendor\minhook\build\VC15\lib\Release\libMinHook.x64.lib" />
-    <Library Include="..\vendor\scripthookv\lib\ScriptHookV.lib" />
-  </ItemGroup>
-  <ItemGroup>
-    <None Include="..\ConfigApp\bin\Debug\ChaosModVConfig.exe" />
-  </ItemGroup>
+﻿<?xml version="1.0" encoding="utf-8"?>
+<Project ToolsVersion="4.0" xmlns="http://schemas.microsoft.com/developer/msbuild/2003">
+  <ItemGroup>
+    <ClCompile Include="DebugMenu.cpp" />
+    <ClCompile Include="dllmain.cpp" />
+    <ClCompile Include="EffectDispatcher.cpp" />
+    <ClCompile Include="Effects\db\Misc\MiscAnimPostFXController.cpp" />
+    <ClCompile Include="Effects\db\Misc\MiscBlackout.cpp" />
+    <ClCompile Include="Effects\db\Misc\MiscEarthquake.cpp" />
+    <ClCompile Include="Effects\db\Misc\MiscEverythingFacePlayer.cpp" />
+    <ClCompile Include="Effects\db\Misc\MiscFireworks.cpp" />
+    <ClCompile Include="Effects\db\Misc\MiscForcedFP.cpp" />
+    <ClCompile Include="Effects\db\Misc\MiscGravityController.cpp" />
+    <ClCompile Include="Effects\db\Misc\MiscHeatVision.cpp" />
+    <ClCompile Include="Effects\db\Misc\MiscIntenseMusic.cpp" />
+    <ClCompile Include="Effects\db\Misc\MiscInvertVelocity.cpp" />
+    <ClCompile Include="Effects\db\Misc\MiscLesterScaleform.cpp" />
+    <ClCompile Include="Effects\db\Misc\MiscLowPoly.cpp" />
+    <ClCompile Include="Effects\db\Misc\MiscMeteorRain.cpp" />
+    <ClCompile Include="Effects\db\Misc\MiscMidasTouch.cpp" />
+    <ClCompile Include="Effects\db\Misc\MiscMoneyRain.cpp" />
+    <ClCompile Include="Effects\db\Misc\MiscNightVision.cpp" />
+    <ClCompile Include="Effects\db\Misc\MiscNoHUD.cpp" />
+    <ClCompile Include="Effects\db\Misc\MiscNoPhone.cpp" />
+    <ClCompile Include="Effects\db\Misc\MiscNoRadar.cpp" />
+    <ClCompile Include="Effects\db\Misc\MiscNothing.cpp" />
+    <ClCompile Include="Effects\db\Misc\MiscOneShot.cpp" />
+    <ClCompile Include="Effects\db\Misc\MiscRainbowWeps.cpp" />
+    <ClCompile Include="Effects\db\Misc\MiscRollCredits.cpp" />
+    <ClCompile Include="Effects\db\Peds\PedsIntoRandomVehs.cpp" />
+    <ClCompile Include="Effects\db\Player\PlayerWantedController.cpp" />
+    <ClCompile Include="Effects\db\Weather\WeatherSnow.cpp" />
+    <ClCompile Include="Effects\db\Misc\MiscSpawnController.cpp" />
+    <ClCompile Include="Effects\db\Misc\MiscTimecycModifierController.cpp" />
+    <ClCompile Include="Effects\db\Misc\MiscTotalChaos.cpp" />
+    <ClCompile Include="Effects\db\Misc\MiscWhaleRain.cpp" />
+    <ClCompile Include="Effects\db\Peds\PedsAimbot.cpp" />
+    <ClCompile Include="Effects\db\Peds\PedsAttackPlayer.cpp" />
+    <ClCompile Include="Effects\db\Peds\PedsCops.cpp" />
+    <ClCompile Include="Effects\db\Peds\PedsDrivebyPlayer.cpp" />
+    <ClCompile Include="Effects\db\Peds\PedsEveryoneWepController.cpp" />
+    <ClCompile Include="Effects\db\Peds\PedsExplosive.cpp" />
+    <ClCompile Include="Effects\db\Peds\PedsFollowPlayer.cpp" />
+    <ClCompile Include="Effects\db\Peds\PedsFrozen.cpp" />
+    <ClCompile Include="Effects\db\Peds\PedsIgniteNearby.cpp" />
+    <ClCompile Include="Effects\db\Peds\PedsInTheHood.cpp" />
+    <ClCompile Include="Effects\db\Peds\PedsInvinciblePeds.cpp" />
+    <ClCompile Include="Effects\db\Peds\PedsInvisiblePeds.cpp" />
+    <ClCompile Include="Effects\db\Peds\PedsJumpy.cpp" />
+    <ClCompile Include="Effects\db\Peds\PedsLaunchNearbyPeds.cpp" />
+    <ClCompile Include="Effects\db\Peds\PedsMinDamage.cpp" />
+    <ClCompile Include="Effects\db\Peds\PedsNearbyFlee.cpp" />
+    <ClCompile Include="Effects\db\Peds\PedsNoRagdoll.cpp" />
+    <ClCompile Include="Effects\db\Peds\PedsObliterateNearby.cpp" />
+    <ClCompile Include="Effects\db\Peds\PedsOHKO.cpp" />
+    <ClCompile Include="Effects\db\Peds\PedsPhones.cpp" />
+    <ClCompile Include="Effects\db\Peds\PedsRagdoll.cpp" />
+    <ClCompile Include="Effects\db\Peds\PedsRagdollOnTouch.cpp" />
+    <ClCompile Include="Effects\db\Peds\PedsReviveNearby.cpp" />
+    <ClCompile Include="Effects\db\Peds\PedsRiot.cpp" />
+    <ClCompile Include="Effects\db\Peds\PedsScooterBrothers.cpp" />
+    <ClCompile Include="Effects\db\Peds\PedsSpawnAngryAlien.cpp" />
+    <ClCompile Include="Effects\db\Peds\PedsSpawnAngryJesus.cpp" />
+    <ClCompile Include="Effects\db\Peds\PedsSpawnAngryJesus2.cpp" />
+    <ClCompile Include="Effects\db\Peds\PedsSpawnCompanionBrad.cpp" />
+    <ClCompile Include="Effects\db\Peds\PedsSpawnCompanionChimp.cpp" />
+    <ClCompile Include="Effects\db\Peds\PedsSpawnCompanionChop.cpp" />
+    <ClCompile Include="Effects\db\Peds\PedsSpawnCompanionRandom.cpp" />
+    <ClCompile Include="Effects\db\Peds\PedsSpawnDancingApes.cpp" />
+    <ClCompile Include="Effects\db\Peds\PedsSpawnFanCats.cpp" />
+    <ClCompile Include="Effects\db\Peds\PedsSpawnHostileRandom.cpp" />
+    <ClCompile Include="Effects\db\Peds\PedsSpawnImpotentRage.cpp" />
+    <ClCompile Include="Effects\db\Peds\PedsSpeechController.cpp" />
+    <ClCompile Include="Effects\db\Peds\PedsStripWeapons.cpp" />
+    <ClCompile Include="Effects\db\Peds\PedsTpRandomPedsPlayerVeh.cpp" />
+    <ClCompile Include="Effects\db\Peds\PedsZombies.cpp" />
+    <ClCompile Include="Effects\db\Player\PlayerBlind.cpp" />
+    <ClCompile Include="Effects\db\Player\PlayerAutopilot.cpp" />
+    <ClCompile Include="Effects\db\Player\PlayerClone.cpp" />
+    <ClCompile Include="Effects\db\Player\PlayerDrunk.cpp" />
+    <ClCompile Include="Effects\db\Peds\PedsExitVeh.cpp" />
+    <ClCompile Include="Effects\db\Player\PlayerHesoyam.cpp" />
+    <ClCompile Include="Effects\db\Player\PlayerIgnitePlayer.cpp" />
+    <ClCompile Include="Effects\db\Player\PlayerInvincibility.cpp" />
+    <ClCompile Include="Effects\db\Player\PlayerLaunchUp.cpp" />
+    <ClCompile Include="Effects\db\Player\PlayerPoor.cpp" />
+    <ClCompile Include="Effects\db\Player\PlayerNoMovFB.cpp" />
+    <ClCompile Include="Effects\db\Player\PlayerNoMovLR.cpp" />
+    <ClCompile Include="Effects\db\Player\PlayerNoSpecial.cpp" />
+    <ClCompile Include="Effects\db\Player\PlayerRagdoll.cpp" />
+    <ClCompile Include="Effects\db\Player\PlayerRagdollOnShot.cpp" />
+    <ClCompile Include="Effects\db\Player\PlayerRandomClothes.cpp" />
+    <ClCompile Include="Effects\db\Player\PlayerSetIntoClosestVeh.cpp" />
+    <ClCompile Include="Effects\db\Player\PlayerSetIntoRandomVeh.cpp" />
+    <ClCompile Include="Effects\db\Player\PlayerSuicide.cpp" />
+    <ClCompile Include="Effects\db\Player\PlayerTpController.cpp" />
+    <ClCompile Include="Effects\db\Player\PlayerTpEverything.cpp" />
+    <ClCompile Include="Effects\db\Player\PlayerWeaponGiver.cpp" />
+    <ClCompile Include="Effects\db\Player\PlayerWeaponLock.cpp" />
+    <ClCompile Include="Effects\db\Time\TimeController.cpp" />
+    <ClCompile Include="Effects\db\Time\TimeGameSpeedController.cpp" />
+    <ClCompile Include="Effects\db\Vehs\Vehs30mphLimit.cpp" />
+    <ClCompile Include="Effects\db\Vehs\VehsAllHorn.cpp" />
+    <ClCompile Include="Effects\db\Vehs\VehsAllVehsLaunchUp.cpp" />
+    <ClCompile Include="Effects\db\Vehs\VehsCinematicCam.cpp" />
+    <ClCompile Include="Effects\db\Vehs\VehsColorController.cpp" />
+    <ClCompile Include="Effects\db\Vehs\VehsEngineMultiplierController.cpp" />
+    <ClCompile Include="Effects\db\Vehs\VehsExplodeNearby.cpp" />
+    <ClCompile Include="Effects\db\Vehs\VehsFullAccel.cpp" />
+    <ClCompile Include="Effects\db\Vehs\VehsHonkBoosting.cpp" />
+    <ClCompile Include="Effects\db\Vehs\VehsInvincible.cpp" />
+    <ClCompile Include="Effects\db\Vehs\VehsInvisible.cpp" />
+    <ClCompile Include="Effects\db\Vehs\VehsJesusTakeTheWheel.cpp" />
+    <ClCompile Include="Effects\db\Vehs\VehsJumpy.cpp" />
+    <ClCompile Include="Effects\db\Vehs\VehsLockAll.cpp" />
+    <ClCompile Include="Effects\db\Vehs\VehsNoBrakes.cpp" />
+    <ClCompile Include="Effects\db\Vehs\VehsOneHitKO.cpp" />
+    <ClCompile Include="Effects\db\Vehs\VehsPlayerVehDespawn.cpp" />
+    <ClCompile Include="Effects\db\Player\PlayerRandomVehSeat.cpp" />
+    <ClCompile Include="Effects\db\Vehs\VehsPopTiresRandom.cpp" />
+    <ClCompile Include="Effects\db\Vehs\VehsRotAll.cpp" />
+    <ClCompile Include="Effects\db\Vehs\VehsSpamDoors.cpp" />
+    <ClCompile Include="Effects\db\Vehs\VehsSpeedMin.cpp" />
+    <ClCompile Include="Effects\db\Vehs\VehsTriggerAlarm.cpp" />
+    <ClCompile Include="Effects\db\Vehs\VehsNoGrav.cpp" />
+    <ClCompile Include="Effects\db\Vehs\VehsNoTraffic.cpp" />
+    <ClCompile Include="Effects\db\Vehs\VehsBreakDoors.cpp" />
+    <ClCompile Include="Effects\db\Vehs\VehsPlayerVehExplode.cpp" />
+    <ClCompile Include="Effects\db\Vehs\VehsKillEngine.cpp" />
+    <ClCompile Include="Effects\db\Vehs\VehsPlayerVehLock.cpp" />
+    <ClCompile Include="Effects\db\Vehs\VehsPopTires.cpp" />
+    <ClCompile Include="Effects\db\Vehs\VehsUpgradeController.cpp" />
+    <ClCompile Include="Effects\db\Vehs\VehsTirePoppin.cpp" />
+    <ClCompile Include="Effects\db\Vehs\VehsSlipperyVehs.cpp" />
+    <ClCompile Include="Effects\db\Vehs\VehsSpawner.cpp" />
+    <ClCompile Include="Effects\db\Vehs\VehsSpawnIESultan.cpp" />
+    <ClCompile Include="Effects\db\Weather\WeatherController.cpp" />
+    <ClCompile Include="Main.cpp" />
+    <ClCompile Include="Memory\Memory.cpp" />
+    <ClCompile Include="OptionsFile.cpp" />
+    <ClCompile Include="stdafx.cpp" />
+    <ClCompile Include="TwitchVoting.cpp" />
+    <ClCompile Include="Mp3Manager.cpp" />
+    <ClCompile Include="Effects\db\Peds\PedsBlind.cpp" />
+    <ClCompile Include="Effects\db\Peds\PedsTPGuns.cpp" />
+    <ClCompile Include="Effects\db\Peds\PedsCatGuns.cpp" />
+    <ClCompile Include="Effects\db\Player\PlayerSuperRunJump.cpp" />
+    <ClCompile Include="Effects\db\Player\PlayerNoSprintJump.cpp" />
+    <ClCompile Include="Effects\db\Misc\MiscLag.cpp" />
+    <ClCompile Include="Effects\db\Vehs\VehsRepairAll.cpp" />
+    <ClCompile Include="Memory\Hooks\Hook.cpp" />
+    <ClCompile Include="Effects\db\Misc\MiscOilLeaks.cpp" />
+    <ClCompile Include="Effects\db\Peds\PedsFogOfWar.cpp" />
+    <ClCompile Include="Util\PoolSpawner.cpp" />
+    <ClCompile Include="Effects\db\Vehs\VehsGTAOTraffic.cpp" />
+    <ClCompile Include="Effects\db\Player\PlayerHeavyRecoil.cpp" />
+    <ClCompile Include="Effects\db\Player\PlayerKeepRunning.cpp" />
+    <ClCompile Include="Effects\db\Misc\MiscForcefield.cpp" />
+    <ClCompile Include="Effects\db\Vehs\VehsWeapons.cpp" />
+    <ClCompile Include="Effects\db\Misc\MiscAirstrike.cpp" />
+    <ClCompile Include="Effects\db\Misc\MiscReplaceVehicle.cpp" />
+    <ClCompile Include="Effects\db\Peds\PedsExplosiveCombat.cpp" />
+  </ItemGroup>
+  <ItemGroup>
+    <ClInclude Include="DebugMenu.h" />
+    <ClInclude Include="EffectDispatcher.h" />
+    <ClInclude Include="Effects\EffectHandler.h" />
+    <ClInclude Include="Effects\Effect.h" />
+    <ClInclude Include="Effects\EffectsInfo.h" />
+    <ClInclude Include="Main.h" />
+    <ClInclude Include="Memory\Gravity.h" />
+    <ClInclude Include="Memory\Handle.h" />
+    <ClInclude Include="Memory\Memory.h" />
+    <ClInclude Include="Memory\Snow.h" />
+    <ClInclude Include="Memory\Vehicle.h" />
+    <ClInclude Include="Memory\WeaponPool.h" />
+    <ClInclude Include="nativesNoNamespaces.h" />
+    <ClInclude Include="OptionsFile.h" />
+    <ClInclude Include="Random.h" />
+    <ClInclude Include="stdafx.h" />
+    <ClInclude Include="TwitchVoting.h" />
+    <ClInclude Include="Util\EntityIterator.h" />
+    <ClInclude Include="Util\Model.h" />
+    <ClInclude Include="Mp3Manager.h" />
+    <ClInclude Include="Util\TryParse.h" />
+    <ClInclude Include="Util\Player.h" />
+    <ClInclude Include="Util\Vehicle.h" />
+    <ClInclude Include="Memory\Hooks\Hook.h" />
+    <ClInclude Include="Util\PoolSpawner.h" />
+    <ClInclude Include="Memory\PedModels.h" />
+  </ItemGroup>
+  <ItemGroup>
+    <Library Include="..\vendor\minhook\build\VC15\lib\Release\libMinHook.x64.lib" />
+    <Library Include="..\vendor\scripthookv\lib\ScriptHookV.lib" />
+  </ItemGroup>
+  <ItemGroup>
+    <None Include="..\ConfigApp\bin\Debug\ChaosModVConfig.exe" />
+  </ItemGroup>
 </Project>